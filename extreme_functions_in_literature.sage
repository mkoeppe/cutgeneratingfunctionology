--- conflicted
+++ resolved
@@ -5,11 +5,7 @@
 
 from igp import *
 
-<<<<<<< HEAD
-def gmic(f=4/5, field=None):
-=======
 def gmic(f=4/5, field=None, conditioncheck=True):
->>>>>>> 79de500d
     """
     Summary:
         - Name: GMIC (Gomory mixed integer cut);
@@ -45,11 +41,7 @@
     return piecewise_function_from_breakpoints_and_values(gmi_bkpt, gmi_values, field=field)
 
 
-<<<<<<< HEAD
-def gj_2_slope(f=3/5, lambda_1=1/6, field=None):
-=======
 def gj_2_slope(f=3/5, lambda_1=1/6, field=None, conditioncheck=True):
->>>>>>> 79de500d
     """
     Summary:
         - Name: Gomory--Johnson's 2-Slope;
@@ -96,11 +88,7 @@
     return piecewise_function_from_breakpoints_and_values(bkpts, values, field=field)
 
 
-<<<<<<< HEAD
-def gj_2_slope_repeat(f=3/5, s_positive=4, s_negative=-5, m=4, n=3, field=None):
-=======
 def gj_2_slope_repeat(f=3/5, s_positive=4, s_negative=-5, m=4, n=3, field=None, conditioncheck=True):
->>>>>>> 79de500d
     """
     Summary:
         - Name: Gomory--Johnson's 2-Slope-repeat;
@@ -149,11 +137,7 @@
     return piecewise_function_from_interval_lengths_and_slopes(interval_lengths, slopes, field=field)
 
 
-<<<<<<< HEAD
-def dg_2_step_mir(f=4/5, alpha=3/10, field=None):
-=======
 def dg_2_step_mir(f=4/5, alpha=3/10, field=None, conditioncheck=True):
->>>>>>> 79de500d
     """
     Summary:
         - Name: Dash-Gunluk's 2-Step MIR;
@@ -212,11 +196,7 @@
         return result
 
 
-<<<<<<< HEAD
-def kf_n_step_mir(f=4/5, a=[1, 3/10, 8/100], field=None):
-=======
 def kf_n_step_mir(f=4/5, a=[1, 3/10, 8/100], field=None, conditioncheck=True):
->>>>>>> 79de500d
     """
     Summary:
         - Name: Kianfar-Fathi's n-Step MIR;
@@ -298,11 +278,7 @@
     return piecewise_function_from_interval_lengths_and_slopes(interval_lengths, slopes, field=field)
 
 
-<<<<<<< HEAD
-def gj_forward_3_slope(f=4/5, lambda_1=2/9, lambda_2=1/3, field=None):
-=======
 def gj_forward_3_slope(f=4/5, lambda_1=4/9, lambda_2=2/3, field=None, conditioncheck=True):
->>>>>>> 79de500d
     """
     Summary: 
         - Name: Gomory--Johnson' Forward 3-Slope;
@@ -358,19 +334,11 @@
         else:
             logging.info("Conditions for extremality are satisfied.") 
     bkpts = [0, a1, a, f - a, f - a1, f, 1]
-<<<<<<< HEAD
-    values = [0, lambda_1 + lambda_2, lambda_1, 1 - lambda_1, 1 - lambda_1 - lambda_2, 1, 0]
-    return piecewise_function_from_breakpoints_and_values(bkpts, values, field=field)
-
-
-def drlm_backward_3_slope(f=1/12, bkpt=2/12, field=None):
-=======
     values = [0, (lambda_1 + lambda_2)/2, lambda_1 / 2, 1 - lambda_1 / 2, 1 - (lambda_1 + lambda_2)/2, 1, 0]
     return piecewise_function_from_breakpoints_and_values(bkpts, values, field=field)
 
 
 def drlm_backward_3_slope(f=1/12, bkpt=2/12, field=None, conditioncheck=True):
->>>>>>> 79de500d
     """
     Summary:
         - Name: Dey--Richard--Li--Miller's Backward 3-Slope;
@@ -428,11 +396,7 @@
     slopes = [1/f, (1 + f - bkpt)/(1 + f)/(f - bkpt), 1/(1 + f), (1 + f - bkpt)/(1 + f)/(f - bkpt)]
     return piecewise_function_from_breakpoints_and_slopes(bkpts, slopes, field=field)
 
-<<<<<<< HEAD
-def dg_2_step_mir_limit(f=3/5, d=3, field=None):
-=======
 def dg_2_step_mir_limit(f=3/5, d=3, field=None, conditioncheck=True):
->>>>>>> 79de500d
     """
     Summary:
         - Name: Dash-Gunluk 2-Step MIR Limit;
@@ -704,11 +668,7 @@
     return e
 
 
-<<<<<<< HEAD
-def psi_n_in_bccz_counterexample_construction(f=2/3, e=[1/12, 1/24], field=None):
-=======
 def psi_n_in_bccz_counterexample_construction(f=2/3, e=[1/12, 1/24], field=None, conditioncheck=True):
->>>>>>> 79de500d
     """
     Summary: 
         - Name: psi_n in the construction of BCCZ's counterexample to GJ's conjecture;
@@ -1035,11 +995,7 @@
     gmi = gmic(f, field=field)
     return alpha * bhk + (1 - alpha) * gmi
 
-<<<<<<< HEAD
-def chen_4_slope(f=7/10, s_pos=2, s_neg=-4, lam1=1/4, lam2=1/4, field=None):
-=======
 def chen_4_slope(f=7/10, s_pos=2, s_neg=-4, lam1=1/4, lam2=1/4, field=None, conditioncheck=True):
->>>>>>> 79de500d
     """
     This 4-slope function is shown [KChen_thesis] to be a facet.
 
