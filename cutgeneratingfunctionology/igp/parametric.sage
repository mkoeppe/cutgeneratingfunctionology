--- conflicted
+++ resolved
@@ -60,11 +60,8 @@
     pass
 
 
-<<<<<<< HEAD
 from contextlib import contextmanager
 
-=======
->>>>>>> 1440aaff
 allow_refinement_default = True
 big_cells_default = 'if_not_allow_refinement'
 mutable_values_default = False
@@ -162,11 +159,7 @@
         sage: f[0]*f[1] <= 4
         True
 
-<<<<<<< HEAD
     Test-point free descriptions can be written which every comparison is assumed to be true.
-=======
-    Test-point free descriptions can be written which every comparison is assumed to be true. 
->>>>>>> 1440aaff
     MUCH slower because of many more polynoial evaluations via libsingular::
 
         sage: K.<a, b> = ParametricRealField(None, mutable_values=True)
@@ -568,28 +561,6 @@
             except TypeError:             # 'None' components
                 pass
         raise FactorUndetermined("{} cannot be evaluated because the test point is not complete".format(fac))
-        
-    def _partial_eval_factor(self, fac):
-        """
-        Partially evaluate ``fac`` on the test point.
-        
-        This function is only intended to be called after ``FactorUndetermined`` is raised from ``_eval_factor``.
-        """
-        val_dict = {sym:val for sym, val in zip(fac.parent().gens() , self._values) if val is not None}
-        return fac.subs(val_dict)
-
-#        Returns a symbolic expression or raises an ``EvaluationSuccessfulFlag``.
-#        Receiving an ``EvaluationSuccessfulFlag`` means ``fac`` can be evaluated with the known values of the 
-#        test point.            
-#        base_ring = self._sym_field.base_ring()
-#        if fac in base_ring:
-#            raise EvaluationSuccessfulFlag("{} can be evaluated in the base_ring. Use _eval_factor instead.".format(fac))
-#        try:
-#            fac(self._values)
-#            raise EvaluationSuccessfulFlag("{} can be evaluated with the test point. Use _eval_factor instead.".format(fac))
-#        except TypeError:  
-#            val_dict = {sym:val for sym, val zip([symb.sym() for symb in self._gens], self._values) if val is not None}
-#            return fac.subs(val_dict)
 
     def _partial_eval_factor(self, fac):
         """
@@ -892,19 +863,11 @@
                 else:
                     raise ParametricRealFieldInconsistencyError("New constraint {} {}  {} is not satisfied by the test point".format(lhs, op, rhs))
         else: #A numerical evaluation of the expression has failed. Assume the partial evaluation of the expression holds.
-<<<<<<< HEAD
             comparison_val_or_expr = self._partial_eval_factor(comparison)
             if comparison_val_or_expr in base_ring:
                 if not op(comparison_val_or_expr, 0):
                     raise ParametricRealFieldInconsistencyError("New constant constraint {} {} {} is not satisfied".format(lhs, op, rhs))
             else: # comparision_val_or_expr is algebraic expression, assume the comparison here is comparionsion_val_or_expr.
-=======
-            comparison_val_or_expr =  self._partial_eval_factor(comparison)
-            if comparison_val_or_expr in base_ring:
-                if not op(comparison_val_or_expr, 0):  #The partial evaluation is ture, means
-                    raise ParametricRealFieldInconsistencyError("New constant constraint {} {} {} is not satisfied".format(lhs, op, rhs))
-            else: # comparision_val_or_expr is algebraic expresion, asume the  comparision here is comparionsion_val_or_expr
->>>>>>> 1440aaff
                 comparison = comparison_val_or_expr
         if comparison in base_ring:
             return
@@ -937,10 +900,7 @@
         if len(factors) == 1 and factors[0][1] == 1 and comparison_val is not None:
             the_fac, d = factors[0]
             the_sign = sign(factors.unit() * comparison_val)
-<<<<<<< HEAD
-
-=======
->>>>>>> 1440aaff
+
             def factor_sign(fac):
                 if fac == the_fac:
                     return the_sign
@@ -2142,11 +2102,8 @@
     def find_uncovered_random_point(self, var_bounds=None, max_failings=10000):
         r"""
         Return a random point that satisfies the bounds and is uncovered by any cells in the complex.
-<<<<<<< HEAD
+
         Return ``None`` if the number of attempts > max_failings.
-=======
-        Return ``None`` if the number of attemps > max_failings.
->>>>>>> 1440aaff
 
         EXAMPLES::
 
