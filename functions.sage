# Make sure current directory is in path.  
# That's not true while doctesting (sage -t).
if '' not in sys.path:
    sys.path = [''] + sys.path

from igp import *

"""
    sage: import warnings
    sage: warnings.filterwarnings('ignore', 'Matplotlib is building the font cache using fc-list. This may take a moment.')
"""

import itertools

def unique_list(iterator):
    """
    Returns the list of the elements in the iterator without repetition.
    """
    l = []
    s = set()
    for i in iterator:
        if i not in s:
            s.add(i)
            l.append(i)
    return l

def fractional(num):
    """
    Reduces a number modulo `1`.
    """
    parent = num.parent()
    one = parent._one_element
    zero = parent._zero_element
    while num > one:
        num = num - one
    while num < zero:
        num = num + one
    return num

def delta_pi(fn,x,y):
    """
    Computes the slack in subaddivity. See also ``delta_pi_general`` for discontinuous case.

    EXAMPLES::

        sage: logging.disable(logging.INFO)
        sage: fn = not_minimal_2()
        sage: delta_pi(fn, 1/5, 3/5)
        0
    """
    return fn(fractional(x))+fn(fractional(y))-fn(fractional(x+y))

def plot_2d_complex(function):
    """
    Returns a plot of the horizonal lines, vertical lines, and diagonal lines of the complex.
    """
    bkpt = function.end_points()
    x = var('x')
    p = Graphics()
    kwd = ticks_keywords(function, True)
    kwd['legend_label'] = "Complex Delta P"
    plot_kwds_hook(kwd)
    ## We now use lambda functions instead of Sage symbolics for plotting, 
    ## as those give strange errors when combined with our RealNumberFieldElement.
    for i in range(1,len(bkpt)):
        #p += plot(lambda x: bkpt[i]-x, (x, 0, bkpt[i]), color='grey', **kwd)
        p += line([(0,  bkpt[i]), (bkpt[i], 0)], color='grey', **kwd)
        kwd = {}
    for i in range(1,len(bkpt)-1):
        #p += plot(lambda x: (1+bkpt[i]-x), (x, bkpt[i], 1), color='grey')
        p += line([(bkpt[i], 1), (1, bkpt[i])], color='grey')
    for i in range(len(bkpt)):
        p += plot(bkpt[i], (0, 1), color='grey')
    y=var('y')
    for i in range(len(bkpt)):
        p += parametric_plot((bkpt[i],y),(y,0,1), color='grey')
    return p

##
##
##

def projection(vertices,linear_form):
    """
    Computes the projection of vertices based on the linear form.

    vertices is a list of vertices (2-tuples).
    
    linear_form is a 2-element list:
    
    - Projection on `x`: `[1,0]`

    - Projection on `y`: `[0,1]`

    - Projection on `x + y`: `[1,1]`
    """
    temp = []
    for i in vertices:
        temp.append(i[0]*linear_form[0]+i[1]*linear_form[1])
    if max(temp) == min(temp):
        return [min(temp)]
    else:
        return [min(temp), max(temp)]

def projections(vertices):
    """
    Computes `F(I,J,K)`.
    """
    return [projection(vertices, [1,0]),projection(vertices, [0,1]),projection(vertices, [1,1])]    

def verts(I1, J1, K1):
    """
    Computes the vertices based on `I, J` and `K`.
    """
    temp = []
    for i in I1:
        for j in J1:
            if element_of_int(i+j,K1):
                temp.append((i,j))
    for i in I1:
        for k in K1:
            if element_of_int(k-i,J1) and (i,k-i) not in temp:
                temp.append((i,k-i))             
    for j in J1:
        for k in K1:
            if element_of_int(k-j,I1) and (k-j,j) not in temp:
                temp.append((k-j,j))
    
    if len(temp) > 0:
        return temp

def generate_maximal_additive_faces(fn):
    if hasattr(fn, '_maximal_additive_faces'):
        return fn._maximal_additive_faces
    if fn.is_discrete():
        result = generate_maximal_additive_faces_discrete(fn)
    elif fn.is_continuous():
        result = generate_maximal_additive_faces_continuous(fn)
    else:
        result = generate_maximal_additive_faces_general(fn)
    fn._maximal_additive_faces = result
    return result
            
### Create a new class representing a "face" (which knows its
### vertices, minimal triple, whether it's a translation/reflection,
### etc.; whether it's solid or dense).
class Face:
    """
    EXAMPLES::

        sage: F = Face([[1/5, 3/10], [3/4, 17/20], [1, 6/5]])
        sage: F.vertices
        [(1/5, 17/20), (3/10, 3/4), (3/10, 17/20), (1/5, 4/5), (1/4, 3/4)]
        sage: F.minimal_triple
        ([1/5, 3/10], [3/4, 17/20], [1, 23/20])
    """
    def __init__(self, triple, vertices=None, is_known_to_be_minimal=False):
        if not vertices:
            vertices = verts(triple[0], triple[1], triple[2])
            if not vertices:
                raise NotImplementedError, "An empty face. This could mean need to shift triple[2] by (1,1). Not implemented."
        self.vertices = vertices
        i, j, k = projections(vertices)
        self.minimal_triple = minimal_triple = (i, j, k)
        #self._warned_about_non_minimal_triple = False
        #if is_known_to_be_minimal and not triples_equal(minimal_triple, triple) and not self._warned_about_non_minimal_triple:
        #    logging.warn("Provided triple was not minimal: %s reduces to %s" % (triple, minimal_triple))
        #    self._warned_about_non_minimal_triple = True
            # FIXME: Check why (i,j,k) != (i,j,k+1) can happen.

    def __repr__(self):
        return '<Face ' + repr(self.minimal_triple) + '>'

    def plot(self, rgbcolor=(0.0 / 255.0, 250.0 / 255.0, 154.0 / 255.0), fill_color="mediumspringgreen", *args, **kwds):
        y = var('y')
        trip = self.minimal_triple
        vert = self.vertices
        if self.is_0D():
            return point((trip[0][0], \
                          trip[1][0]), rgbcolor = rgbcolor, size = 30, **kwds)
        elif self.is_horizontal():
            return line([(trip[0][0],trip[1][0]),(trip[0][1],trip[1][0])], rgbcolor = rgbcolor, thickness=2, **kwds)
        elif self.is_vertical():
            return line([(trip[0][0],trip[1][0]),(trip[0][0],trip[1][1])], rgbcolor = rgbcolor, thickness=2, **kwds)
        elif self.is_diagonal():
            return line([(trip[0][0],trip[2][0]-trip[0][0]),(trip[0][1],trip[2][0]-trip[0][1])], rgbcolor = rgbcolor, thickness=2, **kwds)
        elif self.is_2D():
            ## Sorting is necessary for this example:
            ## plot_2d_diagram(lift(piecewise_function_from_robert_txt_file("data/dey-richard-not-extreme.txt"))
            return polygon(convex_vert_list(vert), color=fill_color, **kwds)

    def is_directed_move(self):
        return self.is_1D()
        
    def directed_move_with_domain_and_codomain(self):
        """
        Maps a horizontal or vertical edge to a forward translation move.  Maps a diagonal edge to a reflection move.

        .. NOTE::

            Backward translation moves will be added to ``DirectedMoveCompositionCompletion`` by ``add_backward_moves`` in round 0.

            The domain and codomain are lists of open intervals. Their endpoints will be considered when treating the additive vertices.

        EXAMPLES::

            sage: face_hor = Face([[2/5, 3/5],[4/5],[6/5,7/5]])
            sage: face_hor.directed_move_with_domain_and_codomain()
            ((1, -1/5), [<Int(2/5, 3/5)>], [<Int(1/5, 2/5)>])
            sage: face_ver = Face([[4/5],[2/5, 3/5],[6/5,7/5]])
            sage: face_ver.directed_move_with_domain_and_codomain() == face_hor.directed_move_with_domain_and_codomain()
            True
            sage: face_dia = Face([[2/5, 3/5],[2/5, 1/5],[4/5]])
            sage: face_dia.directed_move_with_domain_and_codomain()
            ((-1, 4/5),
             [<Int(2/5, 3/5)>, <Int(1/5, 2/5)>],
             [<Int(1/5, 2/5)>, <Int(2/5, 3/5)>])
        """
        (I, J, K) = self.minimal_triple
        if self.is_horizontal():
            K_mod_1 = interval_mod_1(K)
            t = K_mod_1[0] - I[0]
            return (1, t), [open_interval(* I)], [open_interval(* K_mod_1)]
        elif self.is_vertical():
            K_mod_1 = interval_mod_1(K)
            t = K_mod_1[0] - J[0]
            return (1, t), [open_interval(* J)], [open_interval(* K_mod_1)]
        elif self.is_diagonal():
            # attention: I, J are not sorted.
            return (-1, K[0]), [open_interval(* I), open_interval(* J)], [open_interval(* J), open_interval(* I)]
        else:
            raise ValueError, "Face does not correspond to a directed move: %s" % self

    def functional_directed_move(self, is_backward_translation=False):
        """
        Returns the (forward by default or backward if ``is_backward_translation=True``) translation move if given a horizontal/vertical edge, or the reflection move if given a diagonal edge.

        EXAMPLES::

            sage: face_hor = Face([[2/5, 3/5],[4/5],[6/5,7/5]])
            sage: face_hor.functional_directed_move()
            <FunctionalDirectedMove (1, -1/5) with domain [<Int(2/5, 3/5)>], range [<Int(1/5, 2/5)>]>
            sage: face_hor.functional_directed_move(is_backward_translation=True)
            <FunctionalDirectedMove (1, 1/5) with domain [<Int(1/5, 2/5)>], range [<Int(2/5, 3/5)>]>
            sage: face_ver = Face([[4/5],[2/5, 3/5],[6/5,7/5]])
            sage: face_ver.functional_directed_move() == face_hor.functional_directed_move()
            True
            sage: face_ver.functional_directed_move(is_backward_translation=True) == face_hor.functional_directed_move(is_backward_translation=True)
            True
            sage: face_dia = Face([[2/5, 3/5],[2/5, 1/5],[4/5]])
            sage: face_dia.functional_directed_move()
            <FunctionalDirectedMove (-1, 4/5) with domain [<Int(1/5, 2/5)>, <Int(2/5, 3/5)>], range [<Int(2/5, 3/5)>, <Int(1/5, 2/5)>]>
            sage: face_dia.functional_directed_move(is_backward_translation=True)
            <FunctionalDirectedMove (-1, 4/5) with domain [<Int(1/5, 2/5)>, <Int(2/5, 3/5)>], range [<Int(2/5, 3/5)>, <Int(1/5, 2/5)>]>

        """
        directed_move, domain, codomain = self.directed_move_with_domain_and_codomain()
        if not is_backward_translation:
            fdm = FunctionalDirectedMove(domain, directed_move)
        else:
            fdm = FunctionalDirectedMove(codomain, (directed_move[0], -directed_move[0]*directed_move[1]))
        return fdm

    def is_0D(self):
        return len(self.vertices) == 1

    def is_1D(self):
        return len(self.vertices) == 2

    def is_2D(self):
        return len(self.vertices) > 2

    def is_horizontal(self):
        return self.is_1D() and self.vertices[0][1] == self.vertices[1][1]

    def is_vertical(self):
        return self.is_1D() and self.vertices[0][0] == self.vertices[1][0]

    def is_diagonal(self):
        return self.is_1D() and \
               self.vertices[0][0] + self.vertices[0][1] == self.vertices[1][0] + self.vertices[1][1]
    def __hash__(self):
        return sum([hash(x) for i in self.minimal_triple for x in i])
    def __cmp__(left, right):
        return cmp(left.minimal_triple, right.minimal_triple)


def plot_faces(faces, **kwds):
    p = Graphics()
    for f in faces:
        if type(f) == list or type(f) == tuple: #legacy
            f = Face(f)
        p += f.plot(**kwds)
    return p

def plot_trivial_2d_diagram_with_grid(function, xgrid=None, ygrid=None): 
    """
    Returns a plot of the 2d complex with vertices marked that 
    have `\Delta \pi = 0`.  

    Does not use any complicated code.
    Mainly used for visually double-checking the computation of 
    maximal additive faces.
    """
    if xgrid is None:
        xgrid = function.end_points()
    if ygrid is None:
        ygrid = function.end_points()
    return point([(x,y) for x in xgrid for y in ygrid \
                  if delta_pi(function, x, y) == 0],
                 color="cyan", size = 80)

def angle_cmp(a, b, center):
    # Adapted 
    # from http://stackoverflow.com/questions/6989100/sort-points-in-clockwise-order
    if a[0] - center[0] >= 0 and b[0] - center[0] < 0:
        return int(1)
    elif a[0] - center[0] < 0 and b[0] - center[0] >= 0:
        return int(-1)
    elif a[0] - center[0] == 0 and b[0] - center[0] == 0:
        return cmp(a[1], b[1])

    det = (a[0] - center[0]) * (b[1] - center[1]) - (b[0] - center[0]) * (a[1] - center[1])
    if det < 0:
        return int(1)
    elif det > 0:
        return int(-1)

    return int(0)

import operator

def convex_vert_list(vertices):
    if len(vertices) <= 3:
        return vertices
    else:
        center = reduce(operator.add, map(vector, vertices)) / len(vertices)
        return sorted(vertices, cmp = lambda a,b: angle_cmp(a, b, center))

def plot_kwds_hook(kwds):
    pass

def plot_2d_diagram(fn, show_function=True, show_projections=True, known_minimal=False, f=None, colorful=False):
    """
    Returns a plot of the 2d complex (`\\Delta P`) of fn with shaded
    additive faces, i.e., faces where `\\Delta \\pi = 0`.
    
    - If known_minimal is ``False`` (the default), highlight
    non-subadditive or non-symmetric vertices of the 2d complex.

    - If show_function is ``True`` (the default), plot the function at the left and top borders of the diagram via ``plot_function_at_borders``. 

    - If show_projections is ``True`` (the default), plot the projections `p_1(F), p_2(F), p_3(F)` of 
    all full-dimensional additive faces via ``plot_projections_at_borders``.

    To show only a part of the diagram, use::

        sage: plot_2d_diagram(h).show(xmin=0.25, xmax=0.35, ymin=0.25, ymax=0.35)  # not tested

    EXAMPLES::

        sage: h = FastPiecewise([[closed_interval(0,1/4), FastLinearFunction(4, 0)],
        ...                      [open_interval(1/4, 1), FastLinearFunction(4/3, -1/3)],
        ...                      [singleton_interval(1), FastLinearFunction(0,0)]])
        sage: plot_2d_diagram(h)
        Graphics object ...
        sage: h = FastPiecewise([[closed_interval(0,1/4), FastLinearFunction(4, 0)],
        ...                      [open_interval(1/4,1/2), FastLinearFunction(3, -3/4)],
        ...                      [closed_interval(1/2, 3/4), FastLinearFunction(-2, 7/4)],
        ...                      [open_interval(3/4,1), FastLinearFunction(3, -2)],
        ...                      [singleton_interval(1), FastLinearFunction(0,0)]])
        sage: plot_2d_diagram(h)
        Graphics object ...
    """
    if f is None:
        f = find_f(fn, no_error_if_not_minimal_anyway=True)
    faces = generate_maximal_additive_faces(fn)
    p = Graphics()
    kwds = { 'legend_label': "Additive face" }
    plot_kwds_hook(kwds)
    if colorful:
        covered_components = generate_covered_components(fn)
        colors = rainbow(len(covered_components))
        interval_color = [(interval[0], i) \
                          for (i, component) in enumerate(covered_components) \
                          for interval in component]
        interval_color.sort()
    else:
        covered_components = None
    for face in faces:
        if not covered_components is None and face.is_2D():
            I = face.minimal_triple[0]
            x = (I[0] + I[1]) / 2
            j = bisect_left(interval_color, (x, len(covered_components) + 1)) # should be bisect
            i = interval_color[j-1][1]
            p += face.plot(fill_color = colors[i], **kwds)
        else:
            p += face.plot(**kwds)
        delete_one_time_plot_kwds(kwds)

    ### For non-subadditive functions, show the points where delta_pi is negative.
    if not known_minimal:
        nonsubadditive_vertices = generate_nonsubadditive_vertices(fn, reduced=False)
        kwds = { 'legend_label' : "Subadditivity violated" }
        plot_kwds_hook(kwds)
        if fn.is_continuous():
            nonsubadditive_vertices = unique_list((x,y) for (x, y, z, xeps, yeps, zeps) in nonsubadditive_vertices)
            p += point(nonsubadditive_vertices,
                       color = "red", size = 50, zorder=-1, **kwds)
            p += point([ (y,x) for (x,y) in nonsubadditive_vertices ], color = "red", size = 50, zorder=-1)
        else:
            new_legend_label = False
            for (x, y, z, xeps, yeps, zeps) in nonsubadditive_vertices:
                new_legend_label = True
                p += plot_limit_cone_of_vertex(x, y, epstriple_to_cone((xeps, yeps, zeps)))
                if x != y:
                    p += plot_limit_cone_of_vertex(y, x, epstriple_to_cone((yeps, xeps, zeps)))
            if new_legend_label:
                # add legend_label
                p += point([(0,0)], color = "red", size = 50, zorder=-10, **kwds)
                p += point([(0,0)], color = "white", size = 50, zorder=-9)
        if f is not None:
            nonsymmetric_vertices = generate_nonsymmetric_vertices(fn, f)
            kwds = { 'legend_label' : "Symmetry violated" }
            plot_kwds_hook(kwds)
            if fn.is_continuous():
                nonsymmetric_vertices = unique_list((x,y) for (x, y, xeps, yeps) in nonsymmetric_vertices)
                p += point(nonsymmetric_vertices,
                           color = "mediumvioletred", size = 50, zorder=5, **kwds)
                p += point([ (y,x) for (x,y) in nonsymmetric_vertices], color = "mediumvioletred", size = 50, zorder=5)
            else:
                new_legend_label = False
                for (x, y, xeps, yeps) in nonsymmetric_vertices:
                    new_legend_label = True
                    if (xeps, yeps) == (0, 0):
                        p += point([x, y], color="mediumvioletred", size=20, zorder=5)
                    else:
                        p += disk([x, y], 3/100, (yeps* pi/2, (1 - xeps) * pi/2), color="mediumvioletred", zorder=5)
                    if x != y:
                        if (xeps, yeps) == (0, 0):
                            p += point([y, x], color="mediumvioletred", size=20, zorder=5)
                        else:
                            p += disk([y, x], 3/100, (xeps* pi/2, (1 - yeps) * pi/2), color="mediumvioletred", zorder=5)
                if new_legend_label:
                    # add legend_label
                    p += point([(0,0)], color = "mediumvioletred", size = 50, zorder=-10, **kwds)
                    p += point([(0,0)], color = "white", size = 50, zorder=-9)
    p += plot_2d_complex(fn)
    if show_projections:
        p += plot_projections_at_borders(fn)
    if show_function:
        p += plot_function_at_borders(fn, covered_components = covered_components)
    return p

<<<<<<< HEAD
=======
def plot_covered_components_at_borders(fn, covered_components=None, **kwds):
    """
    Colorful decoration.

    Plot fn on covered intervals with different colors according to slope values,
    on the upper and the left border of the 2d diagrams.
    """
    p = Graphics()
    if not covered_components is None:
        colors = rainbow(len(covered_components))
        delete_one_time_plot_kwds(kwds)
        for i, component in enumerate(covered_components):
            for interval in component:
                x1 = interval[0]
                x2 = interval[1]
                y1 = fn.limit(x1, 1)
                y2 = fn.limit(x2, -1)
                p += line([(x1, (3/10)*y1 + 1), (x2, (3/10)*y2 + 1)], color=colors[i], zorder=-2, **kwds)
                p += line([(-(3/10)*y1, x1), (-(3/10)*y2, x2)], color=colors[i], zorder=-2, **kwds)
    return p

>>>>>>> 34b6943b
def plot_2d_diagram_with_cones(fn, show_function=True, f=None, conesize=200):
    """
    EXAMPLES::

        sage: logging.disable(logging.INFO)
        sage: h = zhou_two_sided_discontinuous_cannot_assume_any_continuity()
        sage: g = plot_2d_diagram_with_cones(h)
        sage: h = not_minimal_2()
        sage: g = plot_2d_diagram_with_cones(h)
    """
    if f is None:
        f = find_f(fn, no_error_if_not_minimal_anyway=True)
    g = plot_2d_complex(fn)
    if show_function:
        g += plot_function_at_borders(fn)
    bkpt = uniq(copy(fn.end_points()))
    bkpt2 = bkpt[:-1] + [ x+1 for x in bkpt ]
    type_1_vertices = [(x, y, x+y) for x in bkpt for y in bkpt if x <= y]
    type_2_vertices = [(x, z-x, z) for x in bkpt for z in bkpt2 if x < z < 1+x]
    vertices = set(type_1_vertices + type_2_vertices)
    if fn.is_continuous():
        for (x, y, z) in vertices:
            deltafn = delta_pi(fn, x, y)
            if deltafn > 0:
                color = "white"
            elif deltafn == 0:
                color = "mediumspringgreen"
            else:
                color = "red"
            g += point([(x, y), (y, x)], color=color, size=conesize, zorder=-1)
    else:
        for (x, y, z) in vertices:
            for (xeps, yeps, zeps) in [(0,0,0)]+list(nonzero_eps):
                deltafn = delta_pi_general(fn, x, y, (xeps, yeps, zeps))
                if deltafn > 0:
                    color = "white"
                elif deltafn == 0:
                    color = "mediumspringgreen"
                else:
                    color = "red"
                g += plot_limit_cone_of_vertex(x, y, epstriple_to_cone((xeps, yeps, zeps)), color=color, r=0.03)
                g += plot_limit_cone_of_vertex(y, x, epstriple_to_cone((yeps, xeps, zeps)), color=color, r=0.03)
    return g

def plot_2d_diagram_additive_domain_sans_limits(fn, show_function=True, f=None, **kwds):
    """
    EXAMPLES::

        sage: logging.disable(logging.INFO)
        sage: h = hildebrand_discont_3_slope_1()
        sage: g = plot_2d_diagram_additive_domain_sans_limits(h)
    """
    if f is None:
        f = find_f(fn, no_error_if_not_minimal_anyway=True)
    g = Graphics()
    faces = generate_maximal_additive_faces(fn)
    for face in faces:
        ver = face.vertices
        n = len(ver)
        mx, my = sum([x for (x,y) in ver])/n, sum([y for (x,y) in ver])/n
        if  delta_pi(fn, mx, my) == 0:
            g += face.plot(**kwds)
        else:
            g += face.plot(rgbcolor='white', fill_color='white', **kwds)
    g += plot_2d_complex(fn)
    if show_function:
        g += plot_function_at_borders(fn)
    return g

def plot_function_at_borders(fn, color='blue', legend_label="Function pi", covered_components=None, **kwds):
    """
    Plot the function twice, on the upper and the left border, 
    to decorate 2d diagrams.
    """
    p = Graphics()
    bkpt = fn.end_points()
    limits = fn.limits_at_end_points()
    if not covered_components is None:
        color = 'black'
    if limits[0][0] is not None and limits[0][0] != limits[0][1]:
        p += point([(0,1), (0,0)], color=color, size = 23, zorder=-1)
    for i in range(len(bkpt) - 1):
        x1 = bkpt[i]
        y1 = limits[i][1]
        x2 = bkpt[i+1]
        y2 = limits[i+1][-1]
        y3 = limits[i+1][0]
        y4 = limits[i+1][1]
        if y1 is not None and y2 is not None:
            p += line([(x1, (3/10)*y1 + 1), (x2, (3/10)*y2 + 1)], color=color, zorder=-2, **kwds)
            delete_one_time_plot_kwds(kwds)
            p += line([(-3/10*y1, x1), (-(3/10)*y2, x2)], color=color, zorder=-2, **kwds)
        if y1 is not None and limits[i][0] != y1:
            p += point([(x1, (3/10)*y1 + 1), (-(3/10)*y1, x1)], color=color, pointsize=23, zorder=-1)
            p += point([(x1, (3/10)*y1 + 1), (-(3/10)*y1, x1)], color='white', pointsize=10, zorder=-1)
        if y2 is not None and y2 != y3:
            p += point([(x2, (3/10)*y2 + 1), (-(3/10)*y2, x2)], color=color, pointsize=23, zorder=-1)
            p += point([(x2, (3/10)*y2 + 1), (-(3/10)*y2, x2)], color='white', pointsize=10, zorder=-1)
        if y3 is not None and ((y2 != y3) or ((i < len(bkpt) - 2) and (y3 != y4))) and \
                              ((i == len(bkpt)-2) or not (y3 == y4 and y2 is None) and \
                                                     not (y2 == y3 and y4 is None)):
            p += point([(x2, (3/10)*y3 + 1), (-(3/10)*y3, x2)], color=color, pointsize=23, zorder=-1)
    # plot function at borders with different colors according to slope values.
    p += plot_covered_components_at_borders(fn, covered_components, **kwds)
    # add legend_label
    kwds = { 'legend_label': legend_label }
    plot_kwds_hook(kwds)
    if fn.is_discrete():
        p += point([(0,0)], color=color, pointsize=23, zorder=-10, **kwds)
        p += point([(0,0)], color='white', pointsize=23, zorder=-9)
    else:
        p += line([(0,0), (0,1)], color=color, zorder=-10, **kwds)
        p += line([(0,0), (0,1)], color='white', zorder=-9)
    return p

proj_plot_width = 2/100
#proj_plot_colors = ['yellow', 'cyan', 'magenta']            # very clear but ugly
#proj_plot_colors = ['darkseagreen', 'darkseagreen', 'slategray']
proj_plot_colors = ['grey', 'grey', 'grey']
proj_plot_alpha = 0.35
#proj_plot_alpha = 1

def plot_projections_at_borders(fn):
    """
    Plot the projections `p_1(F), p_2(F), p_3(F)` of all full-dimensional
    additive faces `F` of fn as gray shadows:

    - `p_1(F)` at the top border,
    - `p_2(F)` at the left border, 
    - `p_3(F)` at the bottom and the right borders.
    """
    g = Graphics()
    I_J_verts = set()
    K_verts = set()
    kwds = { 'alpha': proj_plot_alpha, 'zorder': -10 }
    if proj_plot_colors[0] == proj_plot_colors[1] == proj_plot_colors[2]:
        IJK_kwds = [ kwds for i in range(3) ]
        kwds['legend_label'] = "projections p1(F), p2(F), p3(F)"
    elif proj_plot_colors[0] == proj_plot_colors[1]:
        IJK_kwds = [ kwds, kwds, copy(kwds) ]
        kwds['legend_label'] = "projections p1(F), p2(F)"
        IJK_kwds[2]['legend_label'] = "projections p3(F)"
    else:
        IJK_kwds = [ copy(kwds) for i in range(3) ]
        for i in range(3):
            IJK_kwds[i]['legend_label'] = "projections p_%s(F)" % (i+1)
    for i in range(3):
        #IJK_kwds[i]['legend_color'] = proj_plot_colors[i] # does not work in Sage 5.11
        IJK_kwds[i]['color'] = proj_plot_colors[i]
        plot_kwds_hook(IJK_kwds[i])
    for face in generate_maximal_additive_faces(fn):
        I, J, K = face.minimal_triple
        I_J_verts.update(I) # no need for J because the x-y swapped face will also be processed
        K_verts.update(K)
        g += plot_projections_of_one_face(face, IJK_kwds)
    for (x, y, z, xeps, yeps, zeps) in generate_nonsubadditive_vertices(fn):
        I_J_verts.add(x)
        I_J_verts.add(y)
        K_verts.add(z)
    # plot dashed help lines corresponding to non-breakpoint projections. 
    # (plot_2d_complex already draws solid lines for the breakpoints.)
    I_J_verts.difference_update(fn.end_points())
    for x in I_J_verts:
        g += line([(x, 0), (x, 1)], linestyle=':', color='grey')
        g += line([(0, x), (1, x)], linestyle=':', color='grey')
    K_verts.difference_update(fn.end_points())
    K_verts.difference_update(1 + x for x in fn.end_points())
    for z in K_verts:
        if z <= 1:
            g += line([(0, z), (z, 0)], linestyle=':', color='grey')
        else:
            g += line([(1, z-1), (z-1, 1)], linestyle=':', color='grey')
    return g

def plot_projections_of_one_face(face, IJK_kwds):
    g = Graphics()
    I, J, K = face.minimal_triple
    if face.is_2D():
        # plot I at top border
        g += polygon([(I[0], 1), (I[1], 1), (I[1], 1 + proj_plot_width), (I[0], 1 + proj_plot_width)], **IJK_kwds[0])
        delete_one_time_plot_kwds(IJK_kwds[0])
        # plot J at left border
        g += polygon([(0, J[0]), (0, J[1]), (-proj_plot_width, J[1]), (-proj_plot_width, J[0])], **IJK_kwds[1])
        delete_one_time_plot_kwds(IJK_kwds[1])
        # plot K at right/bottom borders
        if coho_interval_contained_in_coho_interval(K, [0,1]):
            g += polygon([(K[0], 0), (K[1], 0), (K[1] + proj_plot_width, -proj_plot_width), (K[0] + proj_plot_width, -proj_plot_width)], **IJK_kwds[2])
        elif coho_interval_contained_in_coho_interval(K, [1,2]):
            g += polygon([(1, K[0]-1), (1, K[1]-1), (1 + proj_plot_width, K[1] - 1 - proj_plot_width), (1 + proj_plot_width, K[0] - 1 - proj_plot_width)], **IJK_kwds[2])
        else:
            raise ValueError, "Bad face: %s" % face
        delete_one_time_plot_kwds(IJK_kwds[2])
    return g
    
def interval_mod_1(interval):
    """
    Represent the given proper interval modulo `1` as a subinterval of `[0,1]`.

    EXAMPLES::

        sage: interval_mod_1([1,6/5])
        [0, 1/5]
        sage: interval_mod_1([1,2])
        [0, 1]
        sage: interval_mod_1([-3/10,-1/10])
        [7/10, 9/10]
        sage: interval_mod_1([-1/5,0])
        [4/5, 1]        
    """
    interval = copy(interval)
    if len(interval) == 0:
        return interval
    elif len(interval) == 1:
        while interval[0] >= 1:
            interval[0] -= 1
        while interval[0] < 0:
            interval[0] += 1
        return interval
    elif len(interval) == 2:
        assert interval[0] < interval[1]
        while interval[0] >= 1:
            interval[0] = interval[0] - 1
            interval[1] = interval[1] - 1
        while interval[1] <= 0:
            interval[0] = interval[0] + 1
            interval[1] = interval[1] + 1
        assert not(interval[0] < 1 and interval[1] > 1) 
        return interval
    else:
        raise ValueError, "Not an interval: %s" % interval

<<<<<<< HEAD
def generate_directly_covered_intervals(function):
    if hasattr(function, '_directly_covered_intervals'):
        return function._directly_covered_intervals

    faces = generate_maximal_additive_faces(function)
    covered_intervals = generate_directly_covered_intervals_from_faces(faces)
    function._directly_covered_intervals = covered_intervals
    return covered_intervals

remove_duplicate_or_empty_components = True

def generate_directly_covered_intervals_from_faces(faces):
    covered_intervals = []
    for face in faces:
        if face.is_2D():
            component = []
            for int1 in face.minimal_triple:
                component.append(interval_mod_1(int1))
            component.sort()
            component = merge_within_comp(component)
            covered_intervals.append(component)
    global remove_duplicate_or_empty_components
    if remove_duplicate_or_empty_components:
        remove_duplicate(covered_intervals)
    
    #show(plot_covered_intervals(function, covered_intervals), xmax=1.5)

    for i in range(len(covered_intervals)):
        for j in range(i+1, len(covered_intervals)):
            if find_interior_intersection(covered_intervals[i], covered_intervals[j]):
                covered_intervals[j] = merge_two_comp(covered_intervals[i],covered_intervals[j])
                covered_intervals[i] = []
    if remove_duplicate_or_empty_components:
        covered_intervals = remove_empty_comp(covered_intervals)
    return covered_intervals

def generate_covered_intervals(function):
    if hasattr(function, '_covered_intervals'):
        return function._covered_intervals

    logging.info("Computing covered intervals...")
    faces = generate_maximal_additive_faces(function)
    covered_intervals = generate_covered_intervals_from_faces(faces)
    logging.info("Computing covered intervals... done")
    function._covered_intervals = covered_intervals
    return covered_intervals

def generate_covered_intervals_from_faces(faces):
    covered_intervals = generate_directly_covered_intervals_from_faces(faces)
    # debugging plot:
    # show(plot_covered_intervals(function, covered_intervals), \
    #      legend_fancybox=True, \
    #      legend_title="Directly covered, merged", \
    #      legend_loc=2) # legend in upper left

    edges = [ face.minimal_triple for face in faces if face.is_1D()]

    any_change = True
    ## FIXME: Here we saturate the covered interval components
    ## with the edge relations.  There should be a smarter way
    ## to avoid this while loop.  Probably by keeping track 
    ## of a set of non-covered components (connected by edges).
    ## --Matthias
    while any_change:
        any_change = False
        for edge in edges:
            intervals = []
            # 0 stands for I; 1 stands for J; 2 stands for K
            IJK = []
            for i in range(len(edge)):
                if len(edge[i]) == 2:
                    intervals.append(edge[i])
                    IJK.append(i)
            if edge_merge(covered_intervals,intervals,IJK):
                any_change = True
    global remove_duplicate_or_empty_components
    if remove_duplicate_or_empty_components:
        covered_intervals = remove_empty_comp(covered_intervals)
    return covered_intervals

def uncovered_intervals_from_covered_intervals(covered_intervals):
    """Compute a list of uncovered intervals, given the list of components
    of covered intervals.

=======
def generate_covered_components(function):
    """
>>>>>>> 34b6943b
    EXAMPLES::

        sage: logging.disable(logging.INFO)
        sage: h = hildebrand_discont_3_slope_1()
        sage: generate_covered_components(h)
        [[<Int(0, 1/8)>, <Int(3/8, 1/2)>],
         [<Int(1/8, 1/4)>, <Int(1/4, 3/8)>, <Int(1/2, 5/8)>, <Int(7/8, 1)>],
         [<Int(5/8, 3/4)>, <Int(3/4, 7/8)>]]    
    """
    if hasattr(function,  "_completion"):
        return function._completion.covered_components
    bkpts = function.end_points()
    field = bkpts[0].parent()
    bkpts_are_rational = is_all_QQ_fastpath(bkpts)
    if not bkpts_are_rational:
        fdms, covered_components = generate_directed_move_composition_completion(function)
        return covered_components
    global strategical_covered_components
    if strategical_covered_components:
        covered_components = generate_covered_components_strategically(function)
        return covered_components
    functional_directed_moves = generate_functional_directed_moves(function)
    covered_components = generate_directly_covered_components(function)
    completion = DirectedMoveCompositionCompletion(functional_directed_moves,
                                                   covered_components = covered_components)
    completion.add_backward_moves()
    while completion.any_change_components:
        completion.extend_components_by_moves()
        completion.num_rounds += 1
    completion.is_complete = True
    logging.info("Completion finished.  Found %d covered components."
                 % len(completion.covered_components))
    return completion.covered_components

# alias
generate_covered_intervals = generate_covered_components

def generate_uncovered_intervals(function):
    covered_components = generate_covered_components(function)
    return uncovered_intervals_from_covered_components(covered_components)

def uncovered_intervals_from_covered_components(covered_components):
    uncovered_intervals = union_of_coho_intervals_minus_union_of_coho_intervals([[open_interval(0,1)]], covered_components, remove_closure=True)
    return uncovered_intervals

# alias
uncovered_intervals_from_covered_intervals = uncovered_intervals_from_covered_components
    
def ticks_keywords(function, y_ticks_for_breakpoints=False):
    """
    Compute ``plot`` keywords for displaying the ticks.
    """
    xticks = function.end_points()
    f = find_f(function, no_error_if_not_minimal_anyway=True)
    if f is not None and not f in xticks:
        xticks.append(f)
    xtick_formatter = [ "$%s$" % latex(x) for x in xticks ]
    #xtick_formatter = 'latex'  # would not show rationals as fractions
    ytick_formatter = None
    if y_ticks_for_breakpoints:
        yticks = xticks
        ytick_formatter = xtick_formatter
    else:
        #yticks = 1/5
        yticks = uniq([1] + [ y for limits in function.limits_at_end_points() for y in limits if y is not None ])
        ytick_formatter = [ "$%s$" % latex(y) for y in yticks ]
    ## FIXME: Can we influence ticks placement as well so that labels don't overlap?
    ## or maybe rotate labels 90 degrees?
    return {'ticks': [xticks, yticks], \

            'gridlines': True, \
            'tick_formatter': [xtick_formatter, ytick_formatter]}

def delete_one_time_plot_kwds(kwds):
    if 'legend_label' in kwds:
        del kwds['legend_label']
    if 'ticks' in kwds:
        del kwds['ticks']
    if 'tick_formatter' in kwds:
        del kwds['tick_formatter']

def plot_covered_intervals(function, covered_components=None, uncovered_color='black', labels=None,
                           show_one_point_overlap_markers=None, **plot_kwds):
    """
    Returns a plot of the covered and uncovered intervals of the function.
    """
    if covered_components is None:
        covered_components = generate_covered_components(function)
    uncovered_intervals = uncovered_intervals_from_covered_components(covered_components)
    # Plot the function with different colors.
    # Each component has a unique color.
    # The uncovered intervals is by default plotted in black.
    colors = rainbow(len(covered_components))
    graph = Graphics()
    kwds = copy(plot_kwds)
    kwds.update(ticks_keywords(function))
    if uncovered_intervals:
        kwds.update({'legend_label': "not covered"})
        plot_kwds_hook(kwds)
        graph += plot(function, color = uncovered_color, **kwds)
        delete_one_time_plot_kwds(kwds)
    elif not function.is_continuous(): # to plot the discontinuity markers
        graph += plot(function, color = uncovered_color, **kwds)
        delete_one_time_plot_kwds(kwds)
    if show_one_point_overlap_markers is None:
        show_one_point_overlap_markers = not function.is_continuous()
    for i, component in enumerate(covered_components):
        if labels is None:
            label = "covered component %s" % (i+1)
        else:
            label = labels[i]
        kwds.update({'legend_label': label})
        plot_kwds_hook(kwds)
        last_endpoint = None
        for interval in component:
            linear = function.which_function((interval[0] + interval[1])/2)
            # We do not plot anything if float(interval[0])==float(interval[1]) because
            # otherwise plot complains that
            # "start point and endpoint must be different"
            if float(interval[0])<float(interval[1]):
                graph += plot(linear, (interval[0], interval[1]), color=colors[i], zorder=-1, **kwds)
                # zorder=-1 puts them below the discontinuity markers,
                # above the black function.
                delete_one_time_plot_kwds(kwds)
                # Show a little marker where adjacent intervals of the same component end
                # if the function is continuous at that point.
                # For example, in zhou_two_sided_discontinuous_cannot_assume_any_continuity, or
                # hildebrand_discont_3_slope_1().
                if show_one_point_overlap_markers and interval[0] == last_endpoint:
                    limits = function.limits(last_endpoint)
                    if limits[0] == limits[1] == limits[2]:
                        slope = linear._slope
                        scale = 0.01
                        dx = scale * slope / sqrt(1 + slope**2) # FIXME: this tries to make it orthogonal to the slope
                        dy = -scale / sqrt(1 + slope**2)        # but fails to take the aspect ratio of the plot into account.
                        graph += line([(last_endpoint - dx, function(last_endpoint) - dy), (last_endpoint + dx, function(last_endpoint) + dy)],
                                      color=colors[i], zorder=-1)
            last_endpoint = interval[1]
    return graph

def plot_directly_covered_intervals(function, uncovered_color='black', labels=None, **plot_kwds):
    components = generate_directly_covered_components(function)
    return plot_covered_intervals(function, components, uncovered_color=uncovered_color, labels=labels, **plot_kwds)

def number_of_components(fn):
    """
    Returns the number of connected components of fn.

    This is an upper bound on ``number_of_slopes``.

    EXAMPLES::

        sage: logging.disable(logging.WARN)
        sage: number_of_components(gmic())
        2
        sage: number_of_components(gomory_fractional())
        1
        sage: number_of_slopes(not_extreme_1())
        3
        sage: number_of_components(not_extreme_1())
        4
    """
    covered_components = generate_covered_components(fn)
    return len(covered_components)

def slopes_intervals_dict(fn):
    """
    Returns a dictionary that maps a slope value to a list of intervals with that slope.

    EXAMPLES::

        sage: logging.disable(logging.INFO)
        sage: slopes_intervals_dict(gmic(1/2))[2]
        [(0, 1/2)]
    """
    slopes_dict = dict()
    for i, f in fn.list():
        if interval_length(i) > 0:
            try: # Make sure we don't fail if passed a non-FastLinearFunction
                if f._slope not in slopes_dict:
                    slopes_dict[f._slope] = []
                slopes_dict[f._slope].append((i[0], i[1]))
            except AttributeError:
                pass
    return slopes_dict

def number_of_slopes(fn):
    """
    Returns the number of different slopes of fn.

    If fn is discrete, this is defined as the number of different slopes
    of its piecewise linear continuous interpolation.

    EXAMPLES::

        sage: logging.disable(logging.WARN)
        sage: number_of_slopes(gmic())
        2
        sage: number_of_slopes(gomory_fractional())
        1
        sage: number_of_slopes(automorphism(restrict_to_finite_group(gmic(10/11)), 3))
        2
    """
    if fn.is_discrete():
        fn = interpolate_to_infinite_group(fn)
    return len(slopes_intervals_dict(fn))

def plot_with_colored_slopes(fn):
    """
    Returns a plot of fn, with pieces of different slopes in different colors.
    """
    slopes_dict = slopes_intervals_dict(fn)
    return plot_covered_intervals(fn, slopes_dict.values(), labels=[ "Slope %s" % s for s in slopes_dict.keys() ])

### Minimality check.

def subadditivity_test(fn):
    """
    Check if fn is subadditive.
    """
    result = True
    for (x, y, z, xeps, yeps, zeps) in generate_nonsubadditive_vertices(fn, reduced=True):
        logging.info("pi(%s%s) + pi(%s%s) - pi(%s%s) < 0" % (x, print_sign(xeps), y, print_sign(yeps), z, print_sign(zeps)))
        result = False
    if result:
        logging.info("pi is subadditive.")
    else:
        logging.info("Thus pi is not subadditive.")
    return result

def symmetric_test(fn, f):
    """
    Check if fn is symmetric.
    """
    result = True
    if fn(f) != 1:
        logging.info('pi(f) is not equal to 1.')
        result = False
    result = True
    for (x, y, xeps, yeps) in generate_nonsymmetric_vertices(fn, f):
        logging.info("pi(%s%s) + pi(%s%s) is not equal to 1" % (x, print_sign(xeps), y, print_sign(yeps)))
        result = False
    if result:
        logging.info('pi is symmetric.')
    else:
        logging.info('Thus pi is not symmetric.')
    return result

def find_f(fn, no_error_if_not_minimal_anyway=False):
    """
    Find the value of `f` for the given function .
    """
    if hasattr(fn, '_f'):
        return fn._f
    f = None
    for x in fn.end_points():
        if fn(x) > 1 or fn(x) < 0: 
            if no_error_if_not_minimal_anyway:
                logging.info('pi is not minimal because it does not stay in the range of [0, 1].')
                return None
            raise ValueError, "The given function does not stay in the range of [0, 1], so cannot determine f.  Provide parameter f to minimality_test or extremality_test."
    for x in fn.end_points():
        if fn(x) == 1:
            if not f is None:
                logging.warn("The given function has more than one breakpoint where the function takes the value 1; using f = %s.  Provide parameter f to minimality_test or extremality_test if you want a different f." % f)
                return f
            else:
                f = x
    if not f is None:
        fn._f = f
        return f
    if no_error_if_not_minimal_anyway:
        logging.info('pi is not minimal because it has no breakpoint where the function takes value 1.')
        return None
    raise ValueError, "The given function has no breakpoint where the function takes value 1, so cannot determine f.  Provide parameter f to minimality_test or extremality_test."

def minimality_test(fn, show_plots=False, f=None):
    """
    Checks if fn is minimal with respect to the group relaxation with the given `f`.  

    Assume that `0 \leq fn \leq 1`. This function calls ``subadditivity_test`` and ``symmetric_test``.

    If `f` is not provided, use the one found by ``find_f``.

    If show_plots is ``True`` (default: ``False``), show an illustrating diagram.

    EXAMPLES::

        sage: logging.disable(logging.INFO)
        sage: minimality_test(piecewise_function_from_breakpoints_and_values([0,1/5,4/5,1],[0,1/2,1,0]))
        False
        sage: minimality_test(piecewise_function_from_breakpoints_and_values([0,1/2,1], [0,2,0]))
        False
    """
    for x in fn.values_at_end_points():
        if (x < 0) or (x > 1):
            logging.info('pi is not minimal because it does not stay in the range of [0, 1].')
            return False
    if f is None:
        f = find_f(fn, no_error_if_not_minimal_anyway=True)
        if f is None:
            return False
    if fn(0) != 0:
        logging.info('pi is NOT minimal because pi(0) is not equal to 0.')
        return False
    logging.info('pi(0) = 0')
    bkpt = fn.end_points()
    if not fn.is_continuous():
        limits = fn.limits_at_end_points()
        for x in limits:
            if not ((x[-1] is None or 0 <= x[-1] <=1) and (x[1] is None or 0 <= x[1] <=1)):
                logging.info('pi is not minimal because it does not stay in the range of [0, 1].')
                return False
    if subadditivity_test(fn) and symmetric_test(fn, f):
        logging.info('Thus pi is minimal.')
        is_minimal = True
    else:
        logging.info('Thus pi is NOT minimal.')
        is_minimal = False
    if show_plots:
        logging.info("Plotting 2d diagram...")
        show_plot(plot_2d_diagram(fn, known_minimal=is_minimal, f=f),
                  show_plots, tag='2d_diagram', object=fn)
        logging.info("Plotting 2d diagram... done")
    return is_minimal

try:
    # Sage Trac 14801 replaced the implementation of piecewise functions.
    # We use the old one, for the time being.
    from sage.functions.piecewise_old import PiecewisePolynomial
except:
    from sage.functions.piecewise import PiecewisePolynomial

from bisect import bisect_left

# Global variable to contole repr of FastPiecewise.
show_values_of_fastpiecewise =  True

class FastPiecewise (PiecewisePolynomial):
    """
    Returns a piecewise function from a list of (interval, function)
    pairs.

    Uses binary search to allow for faster function evaluations
    than the standard class ``PiecewisePolynomial``.

    EXAMPLES::

        sage: h = FastPiecewise([[(3/10, 15/40), FastLinearFunction(1, 0)], [(13/40, 14/40), FastLinearFunction(1, 0)]], merge=True)
        sage: len(h.intervals())
        1
        sage: h.intervals()[0][0], h.intervals()[0][1]
        (3/10, 3/8)
        sage: h = FastPiecewise([[(3/10, 15/40), FastLinearFunction(1, 0)],
        ....:                    [(13/40, 14/40), FastLinearFunction(1, 0)],
        ....:                    [(17,18), FastLinearFunction(77,78)]], merge=True)
        sage: len(h.intervals())
        2
        sage: h.intervals()[0][0], h.intervals()[0][1]
        (3/10, 3/8)
    """
    def __init__(self, list_of_pairs, var=None, periodic_extension=True, merge=True):
        # Sort intervals according to their left endpoints; In case of equality, place single point before interval. 
        list_of_pairs = sorted(list_of_pairs, key = lambda (i, f): coho_interval_left_endpoint_with_epsilon(i))
        if merge:
            merged_list_of_pairs = []
            intervals_to_scan = []
            singleton = None
            common_f = None
            for (i, f) in list_of_pairs:
                if len(i) == 1:
                    i = singleton_interval(i[0])            # upgrade to coho interval
                if common_f == f:
                    intervals_to_scan.append(i)
                    singleton = None
                elif common_f is not None and singleton is not None and common_f(singleton) == f(singleton):
                    intervals_to_scan.append(i)
                    singleton = None
                    common_f = f
                elif i[0] == i[1] and common_f is not None and common_f(i[0]) == f(i[0]):
                    intervals_to_scan.append(i)
                else:
                    merged_intervals = union_of_coho_intervals_minus_union_of_coho_intervals([[interval] for interval in intervals_to_scan], [],
                                                                                             old_fashioned_closed_intervals=True)
                    for merged_interval in merged_intervals:
                        merged_list_of_pairs.append((merged_interval, common_f))
                    intervals_to_scan = [i]
                    if i[0] == i[1]:
                        singleton = i[0]
                    else:
                        singleton = None
                    common_f = f
            merged_intervals = union_of_coho_intervals_minus_union_of_coho_intervals([[interval] for interval in intervals_to_scan], [],
                                                                                     old_fashioned_closed_intervals=True)
            for merged_interval in merged_intervals:
                merged_list_of_pairs.append((merged_interval, common_f))
            list_of_pairs = merged_list_of_pairs
            
        PiecewisePolynomial.__init__(self, list_of_pairs, var)

        intervals = self._intervals
        functions = self._functions
        # end_points are distinct.
        end_points = []
        # ith_at_end_points records in which interval the end_point first appears as a left_end or right_end.
        ith_at_end_points = []
        # record the value at each end_point, value=None if end_point is not in the domain.
        values_at_end_points = []
        # record function values at [x, x+, x-] for each endpoint x.
        limits_at_end_points = []
        left_limit = None
        for i in range(len(intervals)):
            left_value = None
            if len(intervals[i]) <= 2 or intervals[i].left_closed:
                left_value = functions[i](intervals[i][0])
            if intervals[i][0] != intervals[i][1]:
                right_limit = functions[i](intervals[i][0])
            else:
                right_limit = None
            if (end_points == []) or (end_points[-1] != intervals[i][0]):
                end_points.append(intervals[i][0])
                ith_at_end_points.append(i)
                values_at_end_points.append(left_value)
                if limits_at_end_points != []:
                    limits_at_end_points[-1][1]= None
                limits_at_end_points.append([left_value, right_limit, None])
            else:
                if left_value is not None:
                    values_at_end_points[-1] = left_value
                    limits_at_end_points[-1][0] = left_value
                limits_at_end_points[-1][1] = right_limit
            right_value = None
            if len(intervals[i]) <= 2 or intervals[i].right_closed:
                right_value = functions[i](intervals[i][1])
            if intervals[i][0] != intervals[i][1]:
                left_limit = functions[i](intervals[i][1])
                end_points.append(intervals[i][1])
                ith_at_end_points.append(i)
                values_at_end_points.append(right_value)
                limits_at_end_points.append([right_value, None, left_limit])
            elif right_value is not None:
                values_at_end_points[-1] = right_value        
        if periodic_extension and limits_at_end_points != []:
            #if values_at_end_points[0] != values_at_end_points[-1]:
            #    logging.warn("Function is actually not periodically extendable.")
            #    periodic_extension = False
            #else:
                limits_at_end_points[0][-1] = limits_at_end_points[-1][-1]
                limits_at_end_points[-1][1] = limits_at_end_points[0][1]
        self._end_points = end_points
        self._ith_at_end_points = ith_at_end_points
        self._values_at_end_points = values_at_end_points
        self._limits_at_end_points = limits_at_end_points
        self._periodic_extension = periodic_extension
        self._call_cache = dict()

        is_continuous = True
        if len(end_points) == 1 and end_points[0] is None:
            is_continuous = False
        elif len(end_points)>= 2:
            [m0, r0, l0] = limits_at_end_points[0]
            [m1, r1, l1] = limits_at_end_points[-1]
            if m0 is None or r0 is None or  m0 != r0 or l1 is None or m1 is None or l1 != m1:
                is_continuous = False
            else:
                for i in range(1, len(end_points)-1):
                    [m, r, l] = limits_at_end_points[i]
                    if l is None or m is None or r is None or not(l == m == r):
                        is_continuous = False
                        break
        self._is_continuous = is_continuous
        self._is_two_sided_discontinuous = not ( is_continuous or \
                                                 limits_at_end_points[0][0] == limits_at_end_points[0][1] or
                                                 limits_at_end_points[-1][-1] == limits_at_end_points[-1][0] )

    # The following makes this class hashable and thus enables caching
    # of the above functions; but we must promise not to modify the
    # contents of the instance.
    def __hash__(self):
        return id(self)

    def __eq__(self, other):
        """
        EXAMPLES::

            sage: logging.disable(logging.WARN) # Suppress output in automatic tests.
            sage: f = FastPiecewise([[open_interval(1,3), FastLinearFunction(0,3)]])
            sage: g =  FastPiecewise([[open_interval(1,2), FastLinearFunction(0,3)], [right_open_interval(2,3), FastLinearFunction(0,3)]], merge=False)
            sage: f == g
            True
            sage: g == f
            True
            sage: bkpt = [0, 1/8, 3/8, 1/2, 5/8, 7/8, 1]
            sage: limits = [(0, 0, 1/2), (1/4, 1/4, 3/4), (3/4, 1/4, 3/4), (1, 1/2, 1), (3/4, 3/4, 3/4), (1/4, 1/4, 1/4), (0, 0, 1/2)]
            sage: h = piecewise_function_from_breakpoints_and_limits(bkpt, limits)
            sage: h == hildebrand_discont_3_slope_1()
            True
        """
        if self._periodic_extension != other._periodic_extension:
            return False
        domain = union_of_coho_intervals_minus_union_of_coho_intervals([self.intervals()], [], old_fashioned_closed_intervals=True)
        if union_of_coho_intervals_minus_union_of_coho_intervals([other.intervals()],[], old_fashioned_closed_intervals=True) != domain:
            return False
        difference = self - other
        return (difference.intervals() == domain) and (difference.functions() == [FastLinearFunction(0,0)])

    def is_continuous(self):
        """
        return if the function is continuous
        """
        return self._is_continuous

    def is_two_sided_discontinuous(self):
        """
        return if the function is discontinuous at 0+ and at 1-.
        """
        return self._is_two_sided_discontinuous
        
    def is_discrete(self):
        """
        Return if the function is discrete, i.e., all pieces are singletons
        """
        return all(interval_length(interval) == 0 for interval in self.intervals())

    def end_points(self):
        """
        Returns a list of all interval endpoints for this function.
        
        EXAMPLES::
        
            sage: f1(x) = 1
            sage: f2(x) = 2
            sage: f3(x) = 1-x
            sage: f4(x) = x^2-5
            sage: f = FastPiecewise([[open_interval(0,1),f1],[singleton_interval(1),f2],[open_interval(1,2),f3],[(2,3),f4]])
            sage: f.end_points()
            [0, 1, 2, 3]
            sage: f = FastPiecewise([[open_interval(0,1),f1],[open_interval(2,3),f3]])
            sage: f.end_points()
            [0, 1, 2, 3]
        """
        return self._end_points

    def values_at_end_points(self):
        """
        Returns a list of function values at all endpoints for this function.

        EXAMPLES::

            sage: f1(x) = 1
            sage: f2(x) = 1-x
            sage: f3(x) = exp(x)
            sage: f4(x) = 4
            sage: f5(x) = sin(2*x)
            sage: f6(x) = x-3
            sage: f7(x) = 7
            sage: f = FastPiecewise([[right_open_interval(0,1),f1],
            ...                      [right_open_interval(1,2),f2],
            ...                      [open_interval(2,3),f3],
            ...                      [singleton_interval(3),f4],
            ...                      [left_open_interval(3,6),f5],
            ...                      [open_interval(6,7),f6],
            ...                      [(9,10),f7]])
            sage: f.values_at_end_points()
            [1, 0, None, 4, sin(12), None, 7, 7]
        """
        return self._values_at_end_points

    def limits_at_end_points(self):
        """
        Returns a list of 3-tuples [function value, right limit, left limit] at all endpoints for this function.

        EXAMPLES::

            sage: f1(x) = 1
            sage: f2(x) = 1-x
            sage: f3(x) = exp(x)
            sage: f4(x) = 4
            sage: f5(x) = sin(2*x)
            sage: f6(x) = x-3
            sage: f7(x) = 7
            sage: f = FastPiecewise([[right_open_interval(0,1),f1],
            ...                      [right_open_interval(1,2),f2],
            ...                      [open_interval(2,3),f3],
            ...                      [singleton_interval(3),f4],
            ...                      [left_open_interval(3,6),f5],
            ...                      [open_interval(6,7),f6],
            ...                      [(9,10),f7]], periodic_extension= False)
            sage: f.limits_at_end_points()
            [[1, 1, None], [0, 0, 1], [None, e^2, -1], [4, sin(6), e^3], [sin(12), 3, sin(12)], [None, None, 4], [7, 7, None], [7, None, 7]]
        """
        return self._limits_at_end_points

    def which_function(self, x0):
        """
        Returns the function piece used to evaluate self at `x_0`.
        
        EXAMPLES::
        
            sage: f1(x) = 1
            sage: f2(x) = 1-x
            sage: f3(x) = exp(x)
            sage: f4(x) = sin(2*x)
            sage: f = FastPiecewise([[(0,1),f1],
            ...                      [(1,2),f2],
            ...                      [(2,3),f3],
            ...                      [(3,10),f4]])
            sage: f.which_function(0.5) is f1
            True
            sage: f.which_function(1) in [f1, f2]
            True
            sage: f.which_function(5/2) is f3
            True
            sage: f.which_function(3) in [f3, f4]
            True
            sage: f.which_function(-1)
            Traceback (most recent call last):
            ...
            ValueError: Value not defined at point -1, outside of domain.
            sage: f.which_function(11)
            Traceback (most recent call last):
            ...
            ValueError: Value not defined at point 11, outside of domain.
            sage: f = FastPiecewise([[right_open_interval(0,1),f1],
            ...                      [right_open_interval(1,2),f2],
            ...                      [right_open_interval(2,3),f3],
            ...                      [closed_interval(3,10),f4]])
            sage: f.which_function(0.5) is f1
            True
            sage: f.which_function(1) is f2
            True
            sage: f.which_function(5/2) is f3
            True
            sage: f.which_function(3) is f4
            True
            sage: f = FastPiecewise([[open_interval(0,1),f1],
            ...                      [right_open_interval(2,3),f3]])
            sage: f.which_function(0)
            Traceback (most recent call last):
            ...
            ValueError: Value not defined at point 0, outside of domain.
            sage: f.which_function(0.5) is f1
            True
            sage: f.which_function(1)
            Traceback (most recent call last):
            ...
            ValueError: Value not defined at point 1, outside of domain.
            sage: f.which_function(3/2)
            Traceback (most recent call last):
            ...
            ValueError: Value not defined at point 3/2, outside of domain.
            sage: f.which_function(2) is f3
            True
            sage: f.which_function(5/2) is f3
            True
            sage: f.which_function(3)
            Traceback (most recent call last):
            ...
            ValueError: Value not defined at point 3, outside of domain.
        """
        endpts = self.end_points()
        ith = self._ith_at_end_points
        i = bisect_left(endpts, x0)
        if i >= len(endpts):
            raise ValueError,"Value not defined at point %s, outside of domain." % x0
        if x0 == endpts[i]:
            if self._values_at_end_points[i] is not None:
                if self.functions()[ith[i]](x0) == self._values_at_end_points[i]:
                    return self.functions()[ith[i]]
                else:
                    return self.functions()[ith[i]+1]
            else:
                raise ValueError,"Value not defined at point %s, outside of domain." % x0
        if i == 0:
            raise ValueError,"Value not defined at point %s, outside of domain." % x0
        if is_pt_in_interval(self._intervals[ith[i]],x0):
            return self.functions()[ith[i]]
        raise ValueError,"Value not defined at point %s, outside of domain." % x0

    def __call__(self,x0):
        """
        Evaluates self at `x_0`. 
        
        EXAMPLES::
        
            sage: f1(x) = 1
            sage: f2(x) = 1-x

            sage: f3(x) = exp(x)
            sage: f4(x) = sin(2*x)
            sage: f = FastPiecewise([[(0,1),f1],
            ...                      [(1,2),f2],
            ...                      [(2,3),f3],
            ...                      [(3,10),f4]])
            sage: f(0.5)
            1
            sage: f(1)
            0
            sage: f(5/2)
            e^(5/2)
            sage: f(3)
            sin(6)
            sage: f(-1)
            Traceback (most recent call last):
            ...
            ValueError: Value not defined at point -1, outside of domain.
            sage: f(11)
            Traceback (most recent call last):
            ...
            ValueError: Value not defined at point 11, outside of domain.
            sage: f = FastPiecewise([[right_open_interval(0,1),f1],
            ...                      [right_open_interval(1,2),f2],
            ...                      [right_open_interval(2,3),f3],
            ...                      [closed_interval(3,10),f4]])
            sage: f(0.5)
            1
            sage: f(1)
            0
            sage: f(5/2)
            e^(5/2)
            sage: f(3)
            sin(6)
            sage: f = FastPiecewise([[open_interval(0,1),f1],
            ...                      [right_open_interval(2,3),f3]])
            sage: f(0)
            Traceback (most recent call last):
            ...
            ValueError: Value not defined at point 0, outside of domain.
            sage: f(0.5)
            1
            sage: f(1)
            Traceback (most recent call last):
            ...
            ValueError: Value not defined at point 1, outside of domain.
            sage: f(3/2)
            Traceback (most recent call last):
            ...
            ValueError: Value not defined at point 3/2, outside of domain.
            sage: f(2)
            e^2
            sage: f(5/2)
            e^(5/2)
            sage: f(3)
            Traceback (most recent call last):
            ...
            ValueError: Value not defined at point 3, outside of domain.
        """
        # fast path 
        result = self._call_cache.get(x0)
        if result is not None:
            return result
        # Remember that intervals are sorted according to their left endpoints; singleton has priority.
        endpts = self.end_points()
        ith = self._ith_at_end_points
        i = bisect_left(endpts, x0)
        if i >= len(endpts):
            raise ValueError,"Value not defined at point %s, outside of domain." % x0
        if x0 == endpts[i]:
            if self._values_at_end_points[i] is not None:
                result = self._values_at_end_points[i]
                self._call_cache[x0] = result
                return result
            else:
                raise ValueError,"Value not defined at point %s, outside of domain." % x0
        if i == 0:
            raise ValueError,"Value not defined at point %s, outside of domain." % x0
        if is_pt_in_interval(self._intervals[ith[i]],x0):
            result = self.functions()[ith[i]](x0)
            self._call_cache[x0] = result
            return result
        raise ValueError,"Value not defined at point %s, outside of domain." % x0

    def limits(self, x0):
        """
        returns [function value at `x_0`, function value at `x_0^+`, function value at `x_0^-`].

        EXAMPLES::

            sage: f1(x) = 1
            sage: f2(x) = 1-x
            sage: f3(x) = exp(x)
            sage: f4(x) = 4
            sage: f5(x) = sin(2*x)
            sage: f6(x) = x-3
            sage: f7(x) = 7
            sage: f = FastPiecewise([[right_open_interval(0,1),f1],
            ...                      [right_open_interval(1,2),f2],
            ...                      [open_interval(2,3),f3],
            ...                      [singleton_interval(3),f4],
            ...                      [left_open_interval(3,6),f5],
            ...                      [open_interval(6,7),f6],
            ...                      [(9,10),f7]], periodic_extension=False)
            sage: f.limits(1/2)
            [1, 1, 1]
            sage: f.limits(1)
            [0, 0, 1]
            sage: f.limits(2)
            [None, e^2, -1]
            sage: f.limits(3)
            [4, sin(6), e^3]
            sage: f.limits(6)
            [sin(12), 3, sin(12)]
            sage: f.limits(7)
            [None, None, 4]
            sage: f.limits(8)
            [None, None, None]
            sage: f.limits(9)
            [7, 7, None]
        """
        endpts = self.end_points()
        ith = self._ith_at_end_points
        i = bisect_left(endpts, x0)
        if i >= len(endpts):
            return [None, None, None]
        if x0 == endpts[i]:
            return self.limits_at_end_points()[i]
        if i == 0:
            return [None, None, None]
        if is_pt_in_interval(self._intervals[ith[i]],x0):
            result = self.functions()[ith[i]](x0)
            return [result, result, result]
        return [None, None, None]

    def limit(self, x0, epsilon):
        """
        returns limit (from right if `\epsilon > 0`, from left if `\epsilon < 0`) value at `x_0`;
        if `\epsilon = 0`, returns value at `x_0`.

        EXAMPLES::

            sage: f1(x) = 1
            sage: f2(x) = 1-x
            sage: f3(x) = exp(x)
            sage: f4(x) = 4
            sage: f5(x) = sin(2*x)
            sage: f6(x) = x-3
            sage: f7(x) = 7
            sage: f = FastPiecewise([[right_open_interval(0,1),f1],
            ....:                    [right_open_interval(1,2),f2],
            ....:                    [open_interval(2,3),f3],
            ....:                    [singleton_interval(3),f4],
            ....:                    [left_open_interval(3,6),f5],
            ....:                    [open_interval(6,7),f6],
            ....:                    [(9,10),f7]], periodic_extension=False)
            sage: f.limit(1,0)
            0
            sage: f.limit(1,1)
            0
            sage: f.limit(2,-1)
            -1
            sage: f.limit(2,0)
            Traceback (most recent call last):
            ...
            ValueError: Value not defined at point 2, outside of domain.
            sage: f.limit(7,1)
            Traceback (most recent call last):
            ...
            ValueError: Value not defined at point 7+, outside of domain.
            sage: f.limit(8,-1)
            Traceback (most recent call last):
            ...
            ValueError: Value not defined at point 8-, outside of domain.
        """
        result =self.limits(x0)[epsilon]
        if result is None:
            raise ValueError,"Value not defined at point %s%s, outside of domain." % (x0, print_sign(epsilon))
        return result

    def which_function_on_interval(self, interval):
        x = (interval[0] + interval[1]) / 2
        # FIXME: This should check that the given interval is contained in the defining interval!
        # This could be implemented by refactoring which_function using new function which_function_index.
        return self.which_function(x)

    def __add__(self,other):
        """
        Add self and another piecewise function.

        In contrast to ``PiecewisePolynomial.__add__``, this does not do zero extension of domains.
        Rather, the result is only defined on the intersection of the domains.

        EXAMPLES::

            sage: f = FastPiecewise([[singleton_interval(1), FastLinearFunction(0,17)]])
            sage: g = FastPiecewise([[[0,2], FastLinearFunction(0,2)]])
            sage: (f+g).list()
            [[<Int{1}>, <FastLinearFunction 19>]]
            sage: h = FastPiecewise([[open_interval(1,3), FastLinearFunction(0,3)]])
            sage: (g+h).list()
            [[<Int(1, 2]>, <FastLinearFunction 5>]]
            sage: j = FastPiecewise([[open_interval(0,1), FastLinearFunction(0,1)], [[1, 3], FastLinearFunction(0, 5)]])
            sage: (g+j).list()
            [[<Int(0, 1)>, <FastLinearFunction 3>], [(1, 2), <FastLinearFunction 7>]]
        """
        if isinstance(other, PiecewiseCrazyFunction):
            return other.__add__(self)
        intervals = intersection_of_coho_intervals([self.intervals(), other.intervals()])
        return FastPiecewise([ (interval, self.which_function_on_interval(interval) + other.which_function_on_interval(interval))
                               for interval in intervals ], merge=True)

    def __neg__(self):
        return FastPiecewise([[interval, -f] for interval,f in self.list()], merge=True)
        
    def __mul__(self,other):
        """
        Multiply self by a scalar or another piecewise function.

        In contrast to ``PiecewisePolynomial.__mul__``, this does not do zero extension of domains.
        Rather, the result is only defined on the intersection of the domains.
        """
        if not isinstance(other, FastPiecewise):
            # assume scalar multiplication
            return FastPiecewise([[interval, other*f] for interval,f in self.list()])
        else:
            intervals = intersection_of_coho_intervals([self.intervals(), other.intervals()])
            return FastPiecewise([ (interval, self.which_function_on_interval(interval) * other.which_function_on_interval(interval))
                                   for interval in intervals ], merge=True)

    __rmul__ = __mul__

    def __div__(self, other):
        return self * (1 / other)

    def __sub__(self, other):
        return self + (-other)

    ## Following just fixes a bug in the plot method in piecewise.py
    ## (see doctests below).  Also adds plotting of single points
    ## and discontinuity markers.
    def plot(self, *args, **kwds):
        """
        Returns the plot of self.
        
        Keyword arguments are passed onto the plot command for each piece
        of the function. E.g., the ``plot_points`` keyword affects each
        segment of the plot.
        
        EXAMPLES::
        
            sage: f1(x) = 1
            sage: f2(x) = 1-x
            sage: f3(x) = exp(x)
            sage: f4(x) = sin(2*x)
            sage: f = FastPiecewise([[(0,1),f1],[(1,2),f2],[(2,3),f3],[(3,10),f4]])
            sage: P = f.plot(rgbcolor=(0.7,0.1,0), plot_points=40)
            sage: P
            Graphics object...
        
        Remember: to view this, type ``show(P)`` or ``P.save("path/myplot.png")``
        and then open it in a graphics viewer such as GIMP.

        TESTS:

        We should not add each piece to the legend individually, since
        this creates duplicates (:trac:`12651`). This tests that only
        one of the graphics objects in the plot has a non-``None``
        ``legend_label``::

            sage: f1(x) = sin(x)
            sage: f2(x) = cos(x)
            sage: f = FastPiecewise([[(-1,0), f1],[(0,1), f2]])
            sage: p = f.plot(legend_label='$f(x)$')
            sage: lines = [
            ...     line
            ...     for line in p._objects
            ...     if line.options()['legend_label'] is not None ]
            sage: len(lines)
            1

        The implementation of the plot method in Sage 5.11 piecewise.py
        is incompatible with the use of the xmin and xmax arguments.  Test that
        this has been fixed::

            sage: q = f.plot(xmin=0, xmax=3)
            sage: q = plot(f, xmin=0, xmax=3)
            sage: q = plot(f, 0, 3)
            sage: q = plot(f, 0, 3, color='red')
        
        The implementation should crop according to the given xmin, xmax::

            sage: q = plot(f, 1/2, 3)
            sage: q = plot(f, 1, 2)
            sage: q = plot(f, 2, 3)
        
        Also the following plot syntax should be accepted::

            sage: q = plot(f, [2, 3])

        """
        from sage.plot.all import plot, Graphics

        g = Graphics()
        if 'rgbcolor' in kwds:
            color=kwds['rgbcolor']
        elif 'color' in kwds:
            color=kwds['color']
        else:
            color = 'blue'
        if not 'plot_points' in kwds:
            plot_pts = 200
        else:
            plot_pts = kwds['plot_points']
        ### Code duplication with xmin/xmax code in plot.py.
        n = len(args)
        xmin = None
        xmax = None
        if n == 0:
            # if there are no extra args, try to get xmin,xmax from
            # keyword arguments
            xmin = kwds.pop('xmin', None)
            xmax = kwds.pop('xmax', None)
        elif n == 1:
            # if there is one extra arg, then it had better be a tuple
            xmin, xmax = args[0]
            args = []
            ## The case where the tuple is longer than 2 elements is for the 
            ## case of symbolic expressions; it does not apply here.
            ## FIXME: We should probably signal an error.
        elif n == 2:
            # if there are two extra args, they should be xmin and xmax
            xmin = args[0]
            xmax = args[1]
            args = []
        ## The case with three extra args is for the case of symbolic
        ## expressions; it does not apply here.  FIXME: We should
        ## probably signal an error.
        point_kwds = dict()
        if 'alpha' in kwds:
            point_kwds['alpha'] = kwds['alpha']
        if 'legend_label' in kwds and self.is_discrete():
            point_kwds['legend_label'] = kwds['legend_label']
        # Whether to plot discontinuity markers
        discontinuity_markers = kwds.pop('discontinuity_markers', True)
        # record last right endpoint, then compare with next left endpoint to decide whether it needs to be plotted.
        last_end_point = []
        last_closed = True
        for (i, f) in self.list():
            a = i[0]
            b = i[1]
            left_closed = True
            right_closed = True
            if len(i) > 2: # coho interval
                left_closed = i.left_closed
                right_closed = i.right_closed
            # using the above data.
            if (xmin is not None) and (a < xmin):
                a = xmin
                left_closed = True
            if (xmax is not None) and (b > xmax):
                b = xmax
                right_closed = True
            if discontinuity_markers:
                # Handle open/half-open intervals here
                if a < b or (a == b and left_closed and right_closed):
                    if not (last_closed or last_end_point == [a, f(a)] and left_closed):
                        # plot last open right endpoint
                        g += point(last_end_point, color=color, pointsize=23, **point_kwds)
                        delete_one_time_plot_kwds(point_kwds)
                        g += point(last_end_point, rgbcolor='white', pointsize=10, **point_kwds)
                    if last_closed and last_end_point != [] and last_end_point != [a, f(a)] and not left_closed:
                        # plot last closed right endpoint
                        g += point(last_end_point, color=color, pointsize=23, **point_kwds)
                        delete_one_time_plot_kwds(point_kwds)
                    if not (left_closed or last_end_point == [a, f(a)] and last_closed):
                        # plot current open left endpoint
                        g += point([a, f(a)], color=color, pointsize=23, **point_kwds)
                        delete_one_time_plot_kwds(point_kwds)
                        g += point([a, f(a)], rgbcolor='white', pointsize=10, **point_kwds)
                    if left_closed and last_end_point != [] and last_end_point != [a, f(a)] and not last_closed:
                        # plot current closed left endpoint
                        g += point([a, f(a)], color=color, pointsize=23, **point_kwds)
                        delete_one_time_plot_kwds(point_kwds)
                    last_closed = right_closed
                    last_end_point = [b, f(b)]
            if a < b and (float(b) - float(a))/(plot_pts-1) != float(0):
                # We do not plot anything if (float(b) - float(a))/(plot_pts-1) == float(0) because
                # otherwise the plot method in src/plot/misc.py complains that
                # "start point and endpoint must be different"
                g += plot(f, *args, xmin=a, xmax=b, zorder=-1, **kwds)
                # If it's the first piece, pass all arguments. Otherwise,
                # filter out 'legend_label' so that we don't add each
                # piece to the legend separately (trac #12651).
                delete_one_time_plot_kwds(kwds)
                #delete_one_time_plot_kwds(point_kwds)
            elif a == b and left_closed and right_closed:
                g += point([a, f(a)], color=color, pointsize=23, **point_kwds)
                delete_one_time_plot_kwds(point_kwds)
        # plot open rightmost endpoint. minimal functions don't need this.
        if discontinuity_markers and not last_closed:
            g += point(last_end_point, color=color,pointsize=23, **point_kwds)
            delete_one_time_plot_kwds(point_kwds)
            g += point(last_end_point, rgbcolor='white', pointsize=10, **point_kwds)
        return g

    def is_continuous_defined(self, xmin=0, xmax=1):
        """
        return ``True`` if self is defined on [xmin, xmax] and is continuous on [xmin, xmax].
        """
        bkpt = self._end_points
        if xmin < bkpt[0] or xmax > bkpt[-1]:
            return False
        if xmin == xmax:
            return (self(xmin) is not None)
        limits = self._limits_at_end_points
        i = 0
        while bkpt[i] < xmin:
            i += 1
        if bkpt[i] == xmin:
            if limits[i][0] is None or limits[i][1] is None or limits[i][0] != limits[i][1]:
                return False 
            i += 1
        while bkpt[i] < xmax:
            if limits[i][-1] is None or limits[i][0] is None or limits[i][1] is None or \
                                        not (limits[i][-1] == limits[i][0] == limits[i][1]):
                return False
            i += 1
        if bkpt[i] == xmax:
            if limits[i][0] is None or limits[i][-1] is None or limits[i][0] != limits[i][-1]:
                return False
        return True

    def __repr__(self):
        global show_values_of_fastpiecewise
        rep = "<FastPiecewise with %s parts, " % len(self._functions)
        for interval, function in itertools.izip(self._intervals, self._functions):
            rep += "\n " + repr(interval) + "\t" + repr(function)
            if show_values_of_fastpiecewise:
                rep += "\t values: " + repr([function(interval[0]), function(interval[1])])
        rep += ">"
        return rep

    def _sage_input_(self, sib, coerced):
        """
        Produce an expression which will reproduce this value when evaluated.
        """
        # FIXME: Add keyword arguments
        # FIXME: "sage_input(..., verify=True)" does not work yet
        # because of module trouble?
        return sib.name('FastPiecewise')(sib(self.list()))

    def sha1(self):
        """
        Return a SHA-1 hash of the function.

        The hash is intended to stay stable even when the code is updated.

        Merged and unmerged versions have the same hash.

        TESTS::

            sage: h1 = piecewise_function_from_breakpoints_and_slopes([0, 1/4, 1/2, 1], [1, 1, -1], merge=False)
            sage: h1.sha1()
            'c562cf38581076609876b1c4fab604756690db7b'
            sage: h2 = piecewise_function_from_breakpoints_and_slopes([0, 1/4, 1/2, 1], [1, 1, -1], merge=True)
            sage: h2.sha1()
            'c562cf38581076609876b1c4fab604756690db7b'

        """
        from hashlib import sha1
        self_merged = self * 1            # in case we were constructed with merge=False!
        data = zip(self_merged.end_points(), self_merged.limits_at_end_points())
        is_rational, _ = is_all_QQ(flatten(data))
        if not is_rational:
            logging.warn("For functions with non-rational data, cannot guarantee a stable SHA-1 hash.")
        stable_str = str(data)
        return sha1(stable_str).hexdigest()

    def _latex_(self, table=False, labels={}):
        if not table:
            return super(FastPiecewise, self)._latex_()
        from sage.misc.latex import latex
        def labeled_latex(x):
            return labels.get(x, latex(x))
        latex.add_package_to_preamble_if_available("booktabs")
        s = []
        num_columns = 6
        s += [r'\begin{array}{*%sc}' % num_columns]
        s += [r'  \toprule']
        s += ['  ' + ' & '.join(['i',
                                 'x_i',
                                 r'\pi(x_i^-)',
                                 r'\pi(x_i)',
                                 r'\pi(x_i^+)',
                                 r'\text{slope}']) + r'\\']
        s += ['  \\midrule']
        end_points = self.end_points()
        for index, (bkpt, limits) in enumerate(itertools.izip(end_points, self.limits_at_end_points())):
            latex_limits = [ labeled_latex(x) for x in limits ]
            for eps in [-1, +1]:
                if limits[eps] == limits[0]:
                    latex_limits[eps] = ''
            slope = ''
            if index < len(end_points) - 1:
                slope = self.which_function((end_points[index] + end_points[index+1])/ 2)._slope
                slope = labeled_latex(slope)
            s += ['  ' + ' & '.join([labeled_latex(index),
                                     labeled_latex(bkpt),
                                     latex_limits[-1],
                                     latex_limits[0],
                                     latex_limits[1],
                                     r'\smash{\raisebox{-1.5ex}{$%s$}}' % slope]) + r'\\']
        s += [r'  \bottomrule']
        s += [r'\end{array}']
        return '\n'.join(s)

def singleton_piece(x, y):
    return (singleton_interval(x), FastLinearFunction(0, y))

def open_piece(p, q):
    return (open_interval(p[0], q[0]), linear_function_through_points(p, q))

def closed_piece(p, q):
    return (closed_interval(p[0], q[0]), linear_function_through_points(p, q))

def left_open_piece(p, q):
    return (left_open_interval(p[0], q[0]), linear_function_through_points(p, q))

def right_open_piece(p, q):
    return (right_open_interval(p[0], q[0]), linear_function_through_points(p, q))

        
def print_sign(epsilon):
    if epsilon > 0:
        return "+"
    elif epsilon < 0:
        return "-"
    else:
        return ""

default_precision = 53

default_field = RealNumberField   # can set to SR instead to keep fully symbolic

def can_coerce_to_QQ(x):
    try:
        QQ(x)
        return True
    except ValueError:
        pass
    except TypeError:
        pass
    return False

def is_all_QQ(values):
    is_rational = False
    try:
        values = [ QQ(x) for x in values ]
        is_rational = True
    except ValueError:
        pass
    except TypeError:
        pass
    return is_rational, values

def nice_field_values(symb_values, field=None):
    """
    Coerce the real numbers in the list symb_values into a convenient common field
    and return a list, parallel to symb_values, of the coerced values.

    If all given numbers are rational, the field will be the rational
    field (``QQ``).  

    Otherwise, if the numbers are algebraic, the field
    will be a suitable algebraic field extension of the rational
    numbers, embedded into the real numbers, in the form of a
    ``RealNumberField``.  

    Otherwise, the given numbers are returned as is.
    """
    ### Add tests!
    if field is None:
        field = default_field
    is_rational, field_values = is_all_QQ(symb_values)
    if is_rational:
        logging.info("Rational case.")
        return field_values
    is_realnumberfield, field_values = is_all_the_same_real_number_field(symb_values)
    if is_realnumberfield:
        return field_values
    if field == RealNumberField and not is_rational and not is_realnumberfield:
        # Try to make it a RealNumberField:
        try:
            all_values = [ AA(x) for x in symb_values ]
            #global number_field, number_field_values, morphism, exact_generator, embedded_field, embedding_field, hom, embedded_field_values
            number_field, number_field_values, morphism = number_field_elements_from_algebraics(all_values)
            # Now upgrade to a RealNumberField
            exact_generator = morphism(number_field.gen(0))
            # Use our own RealNumberField.
            symbolic_generator = SR(exact_generator)  # does not quite work --> we won't recover our nice symbolic expressions that way
            if number_field.polynomial().degree() == 2:
                embedding_field = RR  # using a RIF leads to strange infinite recursion
            else:
                embedding_field = RealIntervalField(default_precision)
            embedded_generator = embedding_field(exact_generator)
            embedded_field = RealNumberField(number_field.polynomial(), number_field.variable_name(), \
                                             embedding=embedded_generator, exact_embedding=symbolic_generator)
            hom = number_field.hom([embedded_field.gen(0)])
            embedded_field_values = map(hom, number_field_values)
            # Store symbolic expression
            for emb, symb in itertools.izip(embedded_field_values, symb_values):
                if symb in SR and type(emb) == RealNumberFieldElement:
                    emb._symbolic = symb
            # Transform given data
            field_values = embedded_field_values
            logging.info("Coerced into real number field: %s" % embedded_field)
        except ValueError:
            logging.info("Coercion to a real number field failed, keeping it symbolic")
            pass
        except TypeError:
            logging.info("Coercion to a real number field failed, keeping it symbolic")
            pass
    return field_values

#@logger
def piecewise_function_from_breakpoints_slopes_and_values(bkpt, slopes, values, field=None, merge=True):
    """
    Create a continuous piecewise function from bkpt, slopes, and values.

    - bkpt and values are two parallel lists; it is assumed that bkpt is sorted in increasing order. 

    - slopes is one element shorter and represents the slopes of the interpolation.

    - The function is overdetermined by these data.  The consistency of the data is currently not checked.

    - The data are coerced into a common convenient field via ``nice_field_values``.

    - If merge is ``True`` (the default), adjacent pieces of equal slopes are merged into one.
    """
    if field is None:
        field = default_field
    # global symb_values
    symb_values = bkpt + slopes + values
    field_values = nice_field_values(symb_values, field)
    bkpt, slopes, values = field_values[0:len(bkpt)], field_values[len(bkpt):len(bkpt)+len(slopes)], field_values[-len(values):]
    intercepts = [ values[i] - slopes[i]*bkpt[i] for i in range(len(slopes)) ]
    # Make numbers nice
    ## slopes = [ canonicalize_number(slope) for slope in slopes ]
    ## intercepts = [ canonicalize_number(intercept) for intercept in intercepts ]
    #print slopes
    return FastPiecewise([ [(bkpt[i],bkpt[i+1]), 
                            fast_linear_function(slopes[i], intercepts[i])] for i in range(len(bkpt)-1) ],
                         merge=merge)

def piecewise_function_from_breakpoints_and_values(bkpt, values, field=None, merge=True):
    """
    Create a continuous piecewise function from bkpt and values.

    - bkpt and values are two parallel lists; assuming bpkt is sorted (increasing).

    - The data are coerced into a common convenient field via ``nice_field_values``.

    - If merge is ``True`` (the default), adjacent pieces of equal slopes are merged into one.
    """
    if len(bkpt)!=len(values):
        raise ValueError, "Need to have the same number of breakpoints and values."
    slopes = [ (values[i+1]-values[i])/(bkpt[i+1]-bkpt[i]) for i in range(len(bkpt)-1) ]
    return piecewise_function_from_breakpoints_slopes_and_values(bkpt, slopes, values, field, merge=merge)

def piecewise_function_from_breakpoints_and_slopes(bkpt, slopes, field=None, merge=True):
    """
    Create a continuous piecewise function from bkpt and slopes.

    - bkpt and slopes are two parallel lists (except that bkpt is one element longer); assuming bpkt is sorted (increasing).  The function always has value `0` on ``bkpt[0]``.  

    - The data are coerced into a common convenient field via ``nice_field_values``.

    - If merge is ``True`` (the default), adjacent pieces of equal slopes are merged into one.
    """
    if len(bkpt)!=len(slopes)+1:
        raise ValueError, "Need to have one breakpoint more than slopes."
    values = [0]
    for i in range(1,len(bkpt)-1):
        values.append(values[i-1] + slopes[i - 1] * (bkpt[i] - bkpt[i-1]))
    return piecewise_function_from_breakpoints_slopes_and_values(bkpt, slopes, values, field, merge=merge)

def piecewise_function_from_interval_lengths_and_slopes(interval_lengths, slopes, field=None, merge=True):
    """
    Create a continuous piecewise function from interval_lengths and slopes.

    - The function always has value 0 on 0. interval_lengths and slopes are two parallel lists that define the function values to the right of 0.

    - The data are coerced into a common convenient field via ``nice_field_values``.

    - If merge is ``True`` (the default), adjacent pieces of equal slopes are merged into one.
    """
    if len(interval_lengths)!=len(slopes):
        raise ValueError, "Number of given interval_lengths and slopes needs to be equal."
    bkpt = []
    bkpt.append(0)
    for i in range(len(interval_lengths)):
        if interval_lengths[i] < 0:
            raise ValueError, "Interval lengths must be non-negative."
        bkpt.append(bkpt[i]+interval_lengths[i])
    return piecewise_function_from_breakpoints_and_slopes(bkpt, slopes, field, merge=merge)

def piecewise_function_from_breakpoints_and_limits(bkpt, limits, field=None, merge=True):
    """
    Create a continuous or discontinuous piecewise function from bkpt and limits.

    - bkpt and limits are two parallel lists.  Assume that bkpt is a sorted (increasing). limits is a list of tuple of 3 numbers (mid, right, left).

    - The data are coerced into a common convenient field via ``nice_field_values``.

    - If merge is True (the default), adjacent pieces of equal slopes are merged into one.

    EXAMPLES::

        sage: logging.disable(logging.WARN) # Suppress output in automatic tests.
        sage: bkpt = [0, 1/8, 3/8, 1/2, 5/8, 7/8, 1]
        sage: limits = [(0, 0, 1/2), (1/4, 1/4, 3/4), (3/4, 1/4, 3/4), (1, 1/2, 1), (3/4, 3/4, 3/4), (1/4, 1/4, 1/4), (0, 0, 1/2)]
        sage: h = piecewise_function_from_breakpoints_and_limits(bkpt, limits)
        sage: h  == hildebrand_discont_3_slope_1()
        True
        sage: h = piecewise_function_from_breakpoints_and_limits(bkpt=[0, 1/5, 2/5, 3/5, 4/5, 1], limits = [{-1:0, 0:0, 1:0},{-1:1, 0:1, 1:1}, {-1:0, 0:2/5, 1:2/5}, {-1:2/5, 0:1/2, 1:3/5}, {-1:3/5, 0:3/5, 1:1}, {-1:0, 0:0, 1:0}])
        sage: h.limit(3/5, 1)
        3/5
        sage: h.limit(3/5, 0)
        1/2
        sage: h.limit(3/5, -1)
        2/5
    """
    if len(bkpt)!=len(limits):
        raise ValueError, "Need to have the same number of breakpoints and limits."
    n = len(bkpt)
    mid, right, left = [limit[0] for limit in limits], [limit[1] for limit in limits], [limit[-1] for limit in limits]
    symb_values = bkpt + mid + right + left
    field_values = nice_field_values(symb_values, field)
    bkpt, mid, right, left = field_values[0:n], field_values[n:2*n], field_values[2*n:3*n], field_values[3*n:4*n]
    pieces = []
    for i in range(n-1):
        pieces += [ singleton_piece(bkpt[i], mid[i]), \
                    open_piece((bkpt[i], right[i]), (bkpt[i+1], left[i+1])) ]
    pieces += [ singleton_piece(bkpt[n-1], mid[n-1]) ]
    return FastPiecewise(pieces, merge=merge)

def piecewise_function_from_breakpoints_slopes_and_jumps(bkpt, slopes, jumps, field=None, merge=True):
    """
    Create a continuous or discontinuous piecewise function from bkpt, slopes and jumps.

    - The function always has value 0 on the first breakpoint `0`. The list jumps describes the function value jumps on the left and the right endpoints of each slope.

    - The data are coerced into a common convenient field via ``nice_field_values``.

    - If merge is ``True`` (the default), adjacent pieces of equal slopes are merged into one.

    EXAMPLES::

        sage: logging.disable(logging.WARN) # Suppress output in automatic tests.
        sage: bkpt = [0, 1/8, 3/8, 1/2, 5/8, 7/8, 1]
        sage: slopes = [6, 2, 6, 2, -2, 2]
        sage: jumps = [0, -1/2, 0, 0, -1/2, 0, -1/2, 0, 0, 0, 0, -1/2]
        sage: h = piecewise_function_from_breakpoints_slopes_and_jumps(bkpt, slopes, jumps)
    """
    n = len(bkpt)
    if n != len(slopes)+1:
        raise ValueError, "Need to have one breakpoint more than slopes."
    if 2*(n-1) != len(jumps):
        raise ValueError, "Need to have number of jumps = 2 * number of slopes."
    symb_values = bkpt + slopes + jumps
    field_values = nice_field_values(symb_values, field)
    bkpt, slopes, jumps = field_values[0:n], field_values[n:2*n-1], field_values[2*n-1:]
    current_value = 0
    pieces = []
    for i in range(n-1):
        pieces.append([singleton_interval(bkpt[i]), FastLinearFunction(0, current_value)])
        current_value += jumps[2*i]
        pieces.append([open_interval(bkpt[i], bkpt[i+1]), FastLinearFunction(slopes[i], current_value - slopes[i]*bkpt[i])])
        current_value += slopes[i] * (bkpt[i+1] - bkpt[i]) + jumps[2*i+1]
    pieces.append([singleton_interval(bkpt[n-1]), FastLinearFunction(0, current_value)])
    return FastPiecewise(pieces, merge=merge)

def discrete_function_from_points_and_values(points, values, field=None):
    """
    Create a function defined on a finite list of points. 

    points and values are two parallel lists.

    The data are coerced into a common convenient field via ``nice_field_values``.
    """
    if field is None:
        field = default_field
    # global symb_values
    symb_values = points + values
    field_values = nice_field_values(symb_values, field)
    points, values = field_values[0:len(points)], field_values[-len(values):]
    pieces = [ (singleton_interval(point), FastLinearFunction(0, value))
               for point, value in itertools.izip(points, values) ]
    return FastPiecewise(pieces)

def limiting_slopes(fn):
    """
    Computes the limiting slopes on the right and the left side of the
    origin.
    
    The function fn is assumed minimal.

    EXAMPLES::

        sage: logging.disable(logging.WARN) # Suppress output in automatic tests.
        sage: limiting_slopes(gmic(f=4/5))
        (5/4, -5)
        sage: limiting_slopes(gmic_disjoint_with_singletons(f=4/5))
        (5/4, -5)
        sage: limiting_slopes(minimal_no_covered_interval())
        (+Infinity, -Infinity)
        sage: limiting_slopes(drlm_2_slope_limit_1_1())
        (2, -Infinity)
        sage: limiting_slopes(restrict_to_finite_group(gmic(f=4/5)))
        (5/4, -5)
    """
    breakpoints = fn.end_points()
    limits = fn.limits_at_end_points()
    assert breakpoints[0] == 0
    if limits[0][0] > 0 or limits[0][1] > 0:
        limit_plus = +Infinity
    elif limits[1][-1] is not None:
        limit_plus = limits[1][-1] / breakpoints[1]
    else:
        limit_plus = limits[1][0] / breakpoints[1]
    assert breakpoints[-1] == 1
    if limits[-1][0] > 0 or limits[-1][-1] > 0:
        limit_minus = -Infinity
    elif limits[-2][+1] is not None:
        limit_minus = -limits[-2][+1] / (1 - breakpoints[-2])
    else:
        limit_minus = -limits[-2][0] / (1 - breakpoints[-2])
    return limit_plus, limit_minus

use_pwl_template = 'use_pwl_template'
slopes_proportional_to_limiting_slopes_for_positive_epsilon = 'slopes_proportional_to_limiting_slopes_for_positive_epsilon'
slopes_proportional_to_limiting_slopes_for_negative_epsilon = 'slopes_proportional_to_limiting_slopes_for_negative_epsilon'

perturbation_style = use_pwl_template
perturbation_template_bkpts = [0, 1/2, 1]
perturbation_template_values = [0, 1, 0]

def approx_discts_function(perturbation_list, stability_interval, field=default_field, function=None):
    assert (stability_interval.a == - stability_interval.b)
    perturb_points = sorted(perturbation_list.keys())
    if perturbation_style == use_pwl_template:
        template_bkpts = copy(perturbation_template_bkpts)
        template_values = copy(perturbation_template_values)
    elif perturbation_style == slopes_proportional_to_limiting_slopes_for_positive_epsilon:
        if function is None:
            raise ValueError, "This perturbation_style needs to know function"
        slope_plus, slope_minus = limiting_slopes(function)
        current_slope = function.which_function(perturb_points[0])._slope
        template_bkpts = [0, (current_slope - slope_minus)/(slope_plus - slope_minus), 1]
        #print slope_plus, slope_minus, current_slope, template_bkpts
        template_values = [0, 1, 0]
    elif perturbation_style == slopes_proportional_to_limiting_slopes_for_negative_epsilon:
        if function is None:
            raise ValueError, "This perturbation_style needs to know function"
        slope_plus, slope_minus = limiting_slopes(function)
        current_slope = function.which_function(perturb_points[0])._slope
        template_bkpts = [0, (slope_plus - current_slope)/(slope_plus - slope_minus), 1]
        #print slope_plus, slope_minus, current_slope, template_bkpts
        template_values = [0, 1, 0]
    else:
        raise ValueError, "Unknown perturbation_style: %s" % perturbation_style
    pos_pert_bkpts = [(2 * x - 1) * stability_interval.b  for x in template_bkpts]
    pos_pert_values = [x for x in template_values]
    neg_pert_bkpts =  [(1 - 2 * x) * stability_interval.b  for x in template_bkpts[::-1]]
    neg_pert_values = [-x for x in template_values[::-1]]
    fn_values = [0]
    fn_bkpts = [0]
    for pt in perturb_points:
        sign = perturbation_list[pt][0]
        if sign == 1:
            pert_bkpts = pos_pert_bkpts
            pert_values = pos_pert_values
        else:
            pert_bkpts = neg_pert_bkpts
            pert_values = neg_pert_values
        assert ( pt + pert_bkpts[0] >= fn_bkpts[len(fn_bkpts)-1])
        for i in range(len(pert_bkpts)):
            if i == 0 and pt + pert_bkpts[0] == fn_bkpts[len(fn_bkpts)-1]:
                continue
            fn_bkpts.append(pt + pert_bkpts[i])
            fn_values.append(pert_values[i])
    assert (1 >= fn_bkpts[len(fn_bkpts)-1])
    if (1 > fn_bkpts[len(fn_bkpts)-1]):
        fn_bkpts.append(1)
        fn_values.append(0)
    return piecewise_function_from_breakpoints_and_values(fn_bkpts, fn_values, field)

def merge_bkpt(bkpt1, bkpt2):
    i = 0
    j = 0
    bkpt_new = []
    while i < len(bkpt1) and j < len(bkpt2):
        if bkpt1[i] > bkpt2[j]:
            bkpt_new.append(bkpt2[j])
            j = j + 1
        elif bkpt1[i] < bkpt2[j]:
            bkpt_new.append(bkpt1[i])
            i = i + 1
        else:
            bkpt_new.append(bkpt1[i])
            i = i + 1
            j = j + 1
    if i == len(bkpt1) and j != len(bkpt2):
        bkpt_new = bkpt_new + bkpt2[j:len(bkpt2)]
    elif i != len(bkpt1) and j == len(bkpt2):
        bkpt_new = bkpt_new + bkpt1[i:len(bkpt1)]
    return bkpt_new

@cached_function
def find_epsilon_interval(fn, perturb):
    if fn.is_continuous() or fn.is_discrete():
        return find_epsilon_interval_continuous(fn, perturb)
    else:
        return find_epsilon_interval_general(fn, perturb)

def find_largest_epsilon(fn, perturb):
    """
    Compute the proper rescaling of a given perturbation function.

    If the largest epsilon is zero, we should try a different perturbation instead.
    """
    minus_epsilon, plus_epsilon = find_epsilon_interval(fn, perturb)
    return min(abs(minus_epsilon), plus_epsilon)

###
### Moves
###

class FunctionalDirectedMove (FastPiecewise):
    # FIXME: At the moment, does not reduce modulo 1, in contrast to old code!
    """
    Return a pieceweise function to represent a functional directed move
    from a list of domain intervals and the functional directed move. 
    """
    def __init__(self, domain_intervals, directed_move):
        function = fast_linear_function(directed_move[0], directed_move[1])
        pieces = [ (interval, function) for interval in domain_intervals ]
        FastPiecewise.__init__(self, pieces)
        self.directed_move = directed_move       # needed?

    def __repr__(self):
        return "<FunctionalDirectedMove %s with domain %s, range %s>" % (self.directed_move, self.intervals(), self.range_intervals())

    def sign(self):
        """
        Return the sign of the move

        EXAMPLES::

            sage: h = FunctionalDirectedMove([[0.3, 0.4]], (1,0))
            sage: h.sign()
            1
        """
        return self.directed_move[0]

    def is_functional(self):
        return True

    def additive_faces(self, is_backward_translation=False):
        """
        Map ``FunctionalDirectedMove`` back to one-dimensional additive face(s) in the 2d-diagram.

        EXAMPLES::

            sage: face_hor = Face([[2/5, 3/5],[4/5],[6/5,7/5]])
            sage: face_ver = Face([[4/5],[2/5, 3/5],[6/5,7/5]])
            sage: fdm_f = face_hor.functional_directed_move()
            sage: fdm_b = face_hor.functional_directed_move(is_backward_translation=True)
            sage: fdm_f.additive_faces() == [face_hor, face_ver]
            True
            sage: fdm_b.additive_faces(is_backward_translation=True) == [face_hor, face_ver] 
            True   
            sage: face_dia = Face([[2/5, 3/5],[2/5, 1/5],[4/5]])
            sage: fdm_d = face_dia.functional_directed_move()
            sage: fdm_d.additive_faces()
            [<Face ([1/5, 2/5], [2/5, 3/5], [4/5])>,
             <Face ([2/5, 3/5], [1/5, 2/5], [4/5])>]
        """
        directed_move = self.directed_move
        domain = self.intervals()
        codomain = self.range_intervals()
        n = len(domain)
        faces = []
        if directed_move[0] == 1:
            if not is_backward_translation:
                # forward translation
                t = fractional(directed_move[1])
                for i in range(n):
                    a, b = domain[i][0], domain[i][1]
                    faces += [Face([[a, b],[t],[a+t, b+t]]),Face([[t],[a, b],[a+t, b+t]])]
            else:
                # backward translation
                t = fractional(-directed_move[1])
                for i in range(n):
                    a, b = codomain[i][0], codomain[i][1]
                    faces += [Face([[a, b],[t],[a+t, b+t]]),Face([[t],[a, b],[a+t, b+t]])]
        else:
            # reflection
            r = directed_move[1]
            for i in range(n):
                a, b = domain[i][0], domain[i][1]
                faces.append(Face([[a, b],[r-b, r-a],[r]]))
        return faces

    def __getitem__(self, item):
        return self.directed_move[item]

    def can_apply(self, x):
        """
        Determine if self can apply on `x`.

        EXAMPLES::

            sage: h = FunctionalDirectedMove([[0.3, 0.4], [0.58, 0.68]], (1,0))
            sage: h.can_apply(0.3)
            True
            sage: h.can_apply(0.2)
            False            
        """
        try:
            self(x)
            return True
        except ValueError:
            return False

    def apply_ignoring_domain(self, x):
        """
        Apply self on x by ignoring the domain (use modulo 1)

        EXAMPLES::

            sage: h = FunctionalDirectedMove([[0.3, 0.4], [0.58, 0.68]], (1,0))
            sage: h.apply_ignoring_domain(1/10)
            1/10
            sage: h = FunctionalDirectedMove([[0.1, 0.6]], (-1,1))
            sage: h.apply_ignoring_domain(1/2)
            1/2

        """
        move_sign = self.sign()
        if move_sign == 1:
            next_x = fractional(x + self.directed_move[1])
        elif move_sign == -1:
            next_x = fractional(self.directed_move[1]-x)
        return next_x

    def apply_to_coho_interval(self, interval, inverse=False):
        # This does not do error checking.  Some code depends on this fact!
        # FIXME: This should be made clear in the name of this function.
        """
        Returns a range inverval from a given interval by applying the move.
 
        If the move sign is 1, the user can take the inverse of the operation,
        i.e `y = x - t_1`.

        EXAMPLES::

            sage: h = FunctionalDirectedMove([[0.3, 0.4]], (-1, 1))
            sage: h.apply_to_coho_interval([1/10, 1/2])
            <Int[1/2, 9/10]>
            sage: h = FunctionalDirectedMove([[0.3, 0.4]], (1, 1/10))
            sage: h.apply_to_coho_interval([1/10, 1/2])
            <Int[1/5, 3/5]>
            sage: h.apply_to_coho_interval([1/10, 1/2], inverse=True)
            <Int[0, 2/5]>
        """
        if len(interval) <= 2:
            interval = coho_interval_from_interval(interval) # FIXME: Can be removed if FastPiecewise exclusively uses coho intervals.
        directed_move = self.directed_move
        move_sign = directed_move[0]
        if move_sign == 1:
            if inverse:
                result = closed_or_open_or_halfopen_interval(interval[0] - directed_move[1], interval[1] - directed_move[1], \
                                                             interval.left_closed, interval.right_closed)
            else:
                result = closed_or_open_or_halfopen_interval(interval[0] + directed_move[1], interval[1] + directed_move[1], \
                                                             interval.left_closed, interval.right_closed)
        elif move_sign == -1:
            result = closed_or_open_or_halfopen_interval(directed_move[1] - interval[1], directed_move[1] - interval[0], \
                                                         interval.right_closed, interval.left_closed)
        else:
            raise ValueError, "Move not valid: %s" % list(move)
        return result

    def range_intervals(self):
        """
        Return the range intervals of self.
        """
        return [ self.apply_to_coho_interval(interval) for interval in self.intervals() ] 

    def is_identity(self):
        """
        Determine whether self is a identity function or not.

        EXAMPLES::

            sage: h = FunctionalDirectedMove([[0.3, 0.4]], (1, 0))
            sage: h.is_identity()
            True
            sage: h = FunctionalDirectedMove([[0.3, 0.4]], (-1, 1))
            sage: h.is_identity()
            False
        """
        return self.directed_move[0] == 1 and self.directed_move[1] == 0

    def restricted(self, intervals):
        """
        Not used.
        Return a new move that is the restriction of domain and codomain of self to intervals.
        (The result may have the empty set as its domain.)
        """
        domain = self.intervals()                        # sorted.
        preimages = [ self.apply_to_coho_interval(interval, inverse=True) for interval in intervals ]
        preimages.sort(key=coho_interval_left_endpoint_with_epsilon)
        new_domain = list(intersection_of_coho_intervals([domain, intervals, preimages]))
        return FunctionalDirectedMove(new_domain, self.directed_move)

    def restricting(self, components):
        """ 
        Returns a new move by removing ``self.restricted(component)`` for component in components.
        (The result may have the empty set as its domain.)
        """

        domain = self.intervals()                        # sorted.
        restricting_domain_list = []
        for component in components:
            preimages = [ self.apply_to_coho_interval(interval, inverse=True) for interval in component ]
            preimages.sort(key=coho_interval_left_endpoint_with_epsilon)
            restricting_domain_list.append(list(intersection_of_coho_intervals([component, preimages])))
        new_domain = union_of_coho_intervals_minus_union_of_coho_intervals([domain], restricting_domain_list, remove_closure=True )
        return FunctionalDirectedMove(new_domain, self.directed_move)

    def plot(self, *args, **kwds):
        kwds = copy(kwds)
        kwds['aspect_ratio'] = 1.0
        # ignore discontinuity markers in the moves diagram
        kwds['discontinuity_markers'] = False
        return FastPiecewise.plot(self, *args, **kwds)

    def __invert__(self):
        """
        Returns the (pseudo-)inverse of ``self``.

        EXAMPLES::

            sage: h = FunctionalDirectedMove([[3/5, 4/5]], (1, 1/5))
            sage: ~h
            <FunctionalDirectedMove (1, -1/5) with domain [(4/5, 1)], range [<Int[3/5, 4/5]>]>
            sage: ~~h == h
            True
            sage: h = FunctionalDirectedMove([[3/5, 4/5]], (-1, 1))
            sage: ~h == h
            True
        """
        if self.sign() == 1:
            return FunctionalDirectedMove(self.range_intervals(), (1, -self[1]))
        else:
            return self

    def __mul__(self, other):
        """
        Compute the directed move that corresponds to the directed move ``self`` after ``other``. 

        EXAMPLES::

            sage: FunctionalDirectedMove([(5/10,7/10)],(1, 2/10)) * FunctionalDirectedMove([(2/10,4/10)],(1,2/10))
            <FunctionalDirectedMove (1, 2/5) with domain [(3/10, 2/5)], range [<Int[7/10, 4/5]>]>

        """
        return compose_functional_directed_moves(self, other)

@cached_function
def generate_functional_directed_moves(fn):
    """
    Compute the (translations and reflections) moves.
    """
    moves = dict()
    for face in generate_maximal_additive_faces(fn):
        if face.is_directed_move():
            fdm = face.functional_directed_move()
            if fdm.intervals():
                if fdm.directed_move in moves:
                    moves[fdm.directed_move] = merge_functional_directed_moves(moves[fdm.directed_move], fdm)
                else:
                    moves[fdm.directed_move] = fdm
    return list(moves.values())

def plot_walk(walk_dict, color="black", ymin=0, ymax=1, **kwds):
    #return point([ (x,0) for x in walk_dict.keys()])
    g = Graphics()
    kwds['legend_label'] = "reachable orbit"
    for x in walk_dict.keys():
        g += line([(x,ymin), (x,ymax)], color=color, zorder=-4, **kwds)
        delete_one_time_plot_kwds(kwds)
    return g

def generate_symbolic(fn, components, field=None, f=None):
    """
    EXAMPLES::

        sage: logging.disable(logging.INFO)
        sage: h = hildebrand_discont_3_slope_1()
        sage: components =  generate_covered_intervals(h)
        sage: g = generate_symbolic(h, components, field=QQ)
        sage: g.list()
        [[<Int[0, 1/8)>, <FastLinearFunction ((1,0,0,0,0))*x>],
         [(1/8, 3/8), <FastLinearFunction ((0,1,0,0,0))*x + ((1/8,-1/8,0,1,0))>],
         [<Int(3/8, 1/2]>, <FastLinearFunction ((1,0,0,0,0))*x - ((1/4,-1/4,0,-2,0))>],
         [<Int(1/2, 5/8]>, <FastLinearFunction ((0,1,0,0,0))*x + ((1/4,-1/4,0,2,1))>],
         [<Int(5/8, 7/8]>,
          <FastLinearFunction ((0,0,1,0,0))*x + ((1/4,3/8,-5/8,2,1))>],
         [<Int(7/8, 1)>, <FastLinearFunction ((0,1,0,0,0))*x + ((1/4,-1/2,1/4,2,1))>],
         [<Int{1}>, <FastLinearFunction ((1/4,1/2,1/4,2,2))>]]   
    """
    if fn.is_continuous() or fn.is_discrete():
        return generate_symbolic_continuous(fn, components, field=field, f=f)
    else:
        return generate_symbolic_general(fn, components, field=field, f=f)

def generate_additivity_equations(fn, symbolic, field, f=None, bkpt=None):
    if fn.is_continuous() or fn.is_discrete():
        return generate_additivity_equations_continuous(fn, symbolic, field, f=f, bkpt=bkpt)
    else:
        return generate_additivity_equations_general(fn, symbolic, field, f=f, bkpt=bkpt)

def rescale_to_amplitude(perturb, amplitude):
    """For plotting purposes, rescale the function perturb so that its
    maximum (supremum) absolute function value is amplitude.
    """
    current_amplitude = max([ abs(x) for limits in perturb.limits_at_end_points() for x in limits if x is not None])
    if current_amplitude != 0:
        return perturb * (amplitude/current_amplitude)
    else:
        return perturb

# Global figsize for all plots made by show_plots.
show_plots_figsize = 10

def show_plot(graphics, show_plots, tag, object=None, **show_kwds):
    """
    Display or save graphics.

    show_plots can be one of: 

    - ``False`` (do nothing), 
    - ``True`` (use ``show`` to display on screen), 
    - a string (file name format such as "FILENAME-%s.pdf", where %s is replaced by tag.
    """
    plot_kwds_hook(show_kwds)
    if isinstance(show_plots, str):
        graphics.save(show_plots % tag, figsize=show_plots_figsize, **show_kwds)
    elif show_plots:
        graphics.show(figsize=show_plots_figsize, **show_kwds)

def plot_rescaled_perturbation(perturb, xmin=0, xmax=1, **kwds):
    return plot(rescale_to_amplitude(perturb, 1/10), xmin=xmin,
                xmax=xmax, color='magenta', legend_label="perturbation (rescaled)", **kwds)

check_perturbation_plot_three_perturbations = True

def basic_perturbation(fn, index):
    """
    Get a basic perturbation of fn.  index counts from 1 (to match the labels in the diagrams). 
    """
    if not hasattr(fn, '_perturbations'):
        extremality_test(fn, show_plots=False)
    if hasattr(fn, '_perturbations'):
        try: 
            return fn._perturbations[index-1]
        except IndexError:
            raise IndexError, "Bad perturbation index"
    raise ValueError, "No perturbations"

def plot_perturbation_diagram(fn, perturbation=None, xmin=0, xmax=1):
    """
    Plot a perturbation of fn.
    
    perturbation is either a perturbation function, or an integer (which designates a basic perturbation of fn via ``basic_perturbation``).  If perturbation is not provided, it defaults to the perturbation indexed 1.

    To show only a part of the diagram, use::

        sage: plot_perturbation_diagram(h, 1).show(xmin=0.25, xmax=0.35, ymin=0.25, ymax=0.35)  # not tested
    """
    if perturbation is None:
       perturbation = 1
    if isinstance(perturbation, Integer):
        perturbation = basic_perturbation(fn, perturbation)
    epsilon_interval = find_epsilon_interval(fn, perturbation)
    epsilon = min(abs(epsilon_interval[0]), abs(epsilon_interval[1]))
    p = plot_rescaled_perturbation(perturbation, xmin=xmin, xmax=xmax)
    if check_perturbation_plot_three_perturbations:
        p += plot(fn + epsilon_interval[0] * perturbation, xmin=xmin, xmax=xmax, color='red', legend_label="-perturbed (min)")
        p += plot(fn + epsilon_interval[1] * perturbation, xmin=xmin, xmax=xmax, color='blue', legend_label="+perturbed (max)")
        if -epsilon != epsilon_interval[0]:
            p += plot(fn + (-epsilon) * perturbation, xmin=xmin, xmax=xmax, color='orange', legend_label="-perturbed (matches max)")
        elif epsilon != epsilon_interval[1]:
            p += plot(fn + epsilon * perturbation, xmin=xmin, xmax=xmax, color='cyan', legend_label="+perturbed (matches min)")
    else:
        label = "-perturbed"
        if -epsilon == epsilon_interval[0]:
            label += " (min)"
        else:
            label += " (matches max)"
        p += plot(fn - epsilon * perturbation, xmin=xmin, xmax=xmax, color='red', legend_label=label)
        label = "+perturbed"
        if epsilon == epsilon_interval[1]:
            label += " (max)"
        else:
            label += " (matches min)"
        p += plot(fn + epsilon * perturbation, xmin=xmin, xmax=xmax, color='blue', legend_label=label)
    p += plot(fn, xmin=xmin, xmax=xmax, color='black', thickness=2,
             legend_label="original function", **ticks_keywords(fn))
    return p

def check_perturbation(fn, perturb, show_plots=False, show_plot_tag='perturbation', xmin=0, xmax=1, **show_kwds):
    epsilon_interval = find_epsilon_interval(fn, perturb)
    epsilon = min(abs(epsilon_interval[0]), abs(epsilon_interval[1]))
    #logging.info("Epsilon for constructed perturbation: %s" % epsilon)
    if show_plots:
        logging.info("Plotting perturbation...")
        p = plot_perturbation_diagram(fn, perturb, xmin=xmin, xmax=xmax)
        show_plot(p, show_plots, tag=show_plot_tag, object=fn, **show_kwds)
        logging.info("Plotting perturbation... done")
    assert epsilon > 0, "Epsilon should be positive, something is wrong"
    #logging.info("Thus the function is not extreme.")  ## Now printed by caller.

def generate_perturbations_finite_dimensional(function, show_plots=False, f=None):
    ## FIXME: Perhaps we want an oversampling parameter as in generate_perturbations_simple??
    """
    Generate (with ``yield``) perturbations for ``finite_dimensional_extremality_test``.
    """
    fdms, covered_components = generate_directed_move_composition_completion(function, show_plots=show_plots)
    if logging.getLogger().isEnabledFor(logging.DEBUG):
        logging.debug("The covered components are %s." % (covered_components))
    uncovered_intervals = generate_uncovered_intervals(function)
    if uncovered_intervals:
        uncovered_components = generate_uncovered_components(function, show_plots=show_plots)
        if logging.getLogger().isEnabledFor(logging.DEBUG):
            logging.debug("The uncovered components are %s." % (uncovered_components))
        components = covered_components + uncovered_components
    else:
        components = copy(covered_components)
    # FIXME: fraction_field() required because parent could be Integer
    # Ring.  This happens, for example, for three_slope_limit().  
    # We really should have a function to retrieve the field of
    # a FastPiecewise.  But now even .base_ring() fails because
    # FastLinearFunction does not have a .base_ring() method.
    field = function(0).parent().fraction_field()
    symbolic = generate_symbolic(function, components, field=field, f=f)
    bkpt = merge_bkpt(function.end_points(), symbolic.end_points())
    equation_matrix = generate_additivity_equations(function, symbolic, field, f=f, bkpt=bkpt)
    if logging.getLogger().isEnabledFor(logging.DEBUG):
        logging.debug("Solve the linear system of equations:\n%s * v = 0." % (equation_matrix))
    slope_jump_vects = equation_matrix.right_kernel().basis()
    logging.info("Finite dimensional test: Solution space has dimension %s." % len(slope_jump_vects))
    for basis_index in range(len(slope_jump_vects)):
        slope_jump = slope_jump_vects[basis_index]
        logging.debug("The {}-th solution is\nv = {}.".format(basis_index+1, slope_jump))
        perturbation = slope_jump * symbolic
        if logging.getLogger().isEnabledFor(logging.DEBUG):
            logging.debug("The %s-th solution is\nv = %s." % (basis_index+1, slope_jump))
            logging.debug("The corresponding perturbation function pert(x) is:\n%s." % (perturbation))
        yield perturbation

def finite_dimensional_extremality_test(function, show_plots=False, f=None, warn_about_uncovered_intervals=True, 
                                        show_all_perturbations=False):
    """
    Solve a homogeneous linear system of additivity equations with one
    slope variable for every component (including every non-covered
    interval) and one jump variable for each (left/right) discontinuity.

    Return a boolean that indicates whether the system has a nontrivial solution.

    EXAMPLES::

        sage: logging.disable(logging.WARN)
        sage: h1 = drlm_not_extreme_2()
        sage: finite_dimensional_extremality_test(h1, show_plots=True)
        False
        sage: h2 = drlm_3_slope_limit()
        sage: finite_dimensional_extremality_test(h2, show_plots=True)
        True
        sage: h = equiv7_example_1()
        sage: finite_dimensional_extremality_test(h)
        False
        sage: h._perturbations[0].list()
        [[<Int{0}>, <FastLinearFunction 0>],
         [<Int(0, 1/2)>, <FastLinearFunction x - 1/4>],
         [(1/2, 1), <FastLinearFunction 0>]]
    """
    if show_all_perturbations is None:
        show_all_perturbations = show_plots
    if function.is_discrete():
        return simple_finite_dimensional_extremality_test(function, oversampling=1, show_all_perturbations=show_all_perturbations)
    seen_perturbation = False
    function._perturbations = []
    for index, perturbation in enumerate(generate_perturbations_finite_dimensional(function, show_plots=show_plots, f=f)):
        function._perturbations.append(perturbation)
        check_perturbation(function, perturbation,
                           show_plots=show_plots, show_plot_tag='perturbation-%s' % (index + 1),
                           legend_title="Basic perturbation %s" % (index + 1))
        if not seen_perturbation:
            seen_perturbation = True
            logging.info("Thus the function is NOT extreme.")
            if not show_all_perturbations:
                break
    if not seen_perturbation:
        logging.info("Finite dimensional extremality test did not find a perturbation.")
        uncovered_intervals = generate_uncovered_intervals(function)
        if uncovered_intervals:
            if warn_about_uncovered_intervals:
                logging.warn("There are non-covered intervals, so this does NOT prove extremality.")
        else:
            logging.info("Thus the function is extreme.")
    return not seen_perturbation

def generate_type_1_vertices(fn, comparison, reduced=True, bkpt=None):
    if fn.is_continuous() or fn.is_discrete():
        return generate_type_1_vertices_continuous(fn, comparison, bkpt=bkpt)
    else:
        return generate_type_1_vertices_general(fn, comparison, reduced=reduced, bkpt=bkpt)

def generate_type_2_vertices(fn, comparison, reduced=True, bkpt=None):
    if fn.is_continuous() or fn.is_discrete():
        return generate_type_2_vertices_continuous(fn, comparison, bkpt=bkpt)
    else:
        return generate_type_2_vertices_general(fn, comparison, reduced=reduced, bkpt=bkpt)

def generate_additive_vertices(fn, reduced=True, bkpt=None):
    """
    We are returning a set of 6-tuples `(x, y, z, xeps, yeps, zeps)`,
    so that duplicates are removed, and so the result can be cached for later use.

    When reduced is: 

    - ``True``: only outputs fewer triples satisfying ``comparison`` relation, for the purpose of setting up the system of equations.
    - ``False``: outputs all triples satisfying ``comparison`` relation, for the purpose of plotting ``additive_limit_vertices``.
    """
    return unique_list(itertools.chain( \
                generate_type_1_vertices(fn, operator.eq, reduced=reduced, bkpt=bkpt),\
                generate_type_2_vertices(fn, operator.eq, reduced=reduced, bkpt=bkpt)) )

@cached_function
def generate_nonsubadditive_vertices(fn, reduced=True):
    """
    We are returning a set of 6-tuples `(x, y, z, xeps, yeps, zeps)`,
    so that duplicates are removed, and so the result can be cached for later use.

    When reduced is:

    - ``True``: only outputs fewer triples satisfying ``comparison`` relation, for the purpose of ``minimality_test``.
    - ``False``: outputs all triples satisfying ``comparison`` relation, for the purpose of plotting ``nonsubadditive_limit_vertices``.
    """
    return unique_list(itertools.chain( \
                generate_type_1_vertices(fn, operator.lt, reduced=reduced),\
                generate_type_2_vertices(fn, operator.lt, reduced=reduced))  )

def generate_nonsymmetric_vertices(fn, f):
    if fn.is_continuous() or fn.is_discrete():
        return generate_nonsymmetric_vertices_continuous(fn, f)
    else:
        return generate_nonsymmetric_vertices_general(fn, f)

class MaximumNumberOfIterationsReached(Exception):
    pass

crazy_perturbations_warning = False

def extremality_test(fn, show_plots = False, f=None, max_num_it = 1000, phase_1 = False, finite_dimensional_test_first = False, show_all_perturbations=False, crazy_perturbations=True):
    """Check if fn is extreme for the group relaxation with the given `f`. 

    If fn is discrete, it has to be defined on a cyclic subgroup of
    the reals containing `1`, restricted to `[0, 1]`.  The group
    relaxation is the corresponding cyclic group relaxation.

    Otherwise fn needs to be defined on the interval `[0, 1]`, and the
    group relaxation is the infinite group relaxation.

    If `f` is not provided, uses the one found by ``find_f()``.

    If show_plots is ``True`` (default: ``False``), show many illustrating diagrams.

    The function first runs ``minimality_test``.
    
    In the infinite group case, if ``finite_dimensional_test_first`` is
    ``True`` (default: ``False``), after testing minimality of fn, we first
    check if the ``finite_dimensional_extremality_test`` finds a
    perturbation; otherwise (default) we first check for an
    equivariant perturbation.

    EXAMPLES::

        sage: logging.disable(logging.INFO) # to disable output in automatic tests.
        sage: h = piecewise_function_from_breakpoints_and_values([0, 1/2, 1], [0, 1, 0])
        sage: # This example has a unique candidate for "f", so we don't need to provide one.
        sage: extremality_test(h, False)
        True
        sage: # Same, with plotting:
        sage: extremality_test(h, True) # not tested
        ... lots of plots shown ...
        True
        sage: h = multiplicative_homomorphism(gmic(f=4/5), 3) 
        sage: # This example has several candidates for "f", so provide the one we mean:
        sage: extremality_test(h, True, f=4/15) # not tested
        ... lots of plots shown ...
        True
        sage: g = gj_2_slope()
        sage: gf = restrict_to_finite_group(g)
        sage: # This is now a finite (cyclic) group problem.
        sage: extremality_test(gf, True) # not tested
        ... lots of plots shown ...
        True
    """
    if show_all_perturbations is None:
        show_all_perturbations = show_plots
    do_phase_1_lifting = False
    if f is None:
        f = find_f(fn, no_error_if_not_minimal_anyway=True)
    global crazy_perturbations_warning
    if crazy_perturbations and (limiting_slopes(fn) == (+Infinity, -Infinity)):
        crazy_perturbations_warning = True
    else:
        crazy_perturbations_warning = False
    if f is None or not minimality_test(fn, show_plots=show_plots, f=f):
        logging.info("Not minimal, thus NOT extreme.")
        if not phase_1:
            return False
        else:
            do_phase_1_lifting = True
    if do_phase_1_lifting:
        finite_dimensional_test_first = True
    seen_perturbation = False
    generator = generate_perturbations(fn, show_plots=show_plots, f=f, max_num_it=max_num_it, finite_dimensional_test_first=finite_dimensional_test_first)
    fn._perturbations = []
    for index, perturbation in enumerate(generator):
        fn._perturbations.append(perturbation)
        check_perturbation(fn, perturbation, show_plots=show_plots, 
                           show_plot_tag='perturbation-%s' % (index + 1), 
                           legend_title="Basic perturbation %s" % (index + 1))
        if not seen_perturbation:
            seen_perturbation = True
            logging.info("Thus the function is NOT extreme.")
            if not show_all_perturbations:
                break
    if not seen_perturbation:
        logging.info("Thus the function is extreme.")
    return not seen_perturbation

def generate_perturbations(fn, show_plots=False, f=None, max_num_it=1000, finite_dimensional_test_first = False):
    """
    Generate (with ``yield``) perturbations for ``extremality_test``.
    """
    if fn.is_discrete():
        all = generate_perturbations_simple(fn, show_plots=show_plots, f=f, oversampling=None)
    else:
        fdms, covered_components= generate_directed_move_composition_completion(fn, show_plots=show_plots)
        finite = generate_perturbations_finite_dimensional(fn, show_plots=show_plots, f=f)
        uncovered_intervals = generate_uncovered_intervals(fn)
        if show_plots:
            logging.info("Plotting covered intervals...")
            show_plot(plot_covered_intervals(fn), show_plots, tag='covered_intervals', object=fn)
            logging.info("Plotting covered intervals... done")
        if not uncovered_intervals:
            logging.info("All intervals are covered (or connected-to-covered). %s components." % number_of_components(fn))
            all = finite
        else:
            logging.info("Uncovered intervals: %s", (uncovered_intervals,))
            equi = generate_perturbations_equivariant(fn, show_plots=show_plots, f=f, max_num_it=max_num_it)
            if finite_dimensional_test_first:
                all = itertools.chain(finite, equi)
            else:
                all = itertools.chain(equi, finite)
    for perturbation in all:
        yield perturbation

def generate_perturbations_equivariant(fn, show_plots=False, f=None, max_num_it=1000):
    if not fn.is_continuous():
        logging.warning("Code for detecting perturbations using moves is EXPERIMENTAL in the discontinuous case.")
    generator = generate_generic_seeds_with_completion(fn, show_plots=show_plots, max_num_it=max_num_it) # may raise MaximumNumberOfIterationsReached
    #seen_perturbation = False
    for seed, stab_int, walk_list in generator:
        # for debugging only:
        #global last_seed, last_stab_int, last_walk_list = seed, stab_int, walk_list
        perturb = approx_discts_function(walk_list, stab_int, function=fn)
        perturb._seed = seed
        perturb._stab_int = stab_int
        perturb._walk_list = walk_list
        if show_plots:
            logging.info("Plotting completion diagram with perturbation...")
            g = plot_completion_diagram(fn, perturb)        # at this point, the perturbation has not been stored yet
            show_plot(g, show_plots, tag='completion', object=fn._completion, legend_title="Completion of moves, perturbation", legend_loc="upper left")
            logging.info("Plotting completion diagram with perturbation... done")
        #seen_perturbation = True
        yield perturb
    #if not seen_perturbation:
    #    logging.info("Dense orbits in all non-covered intervals.")

def plot_completion_diagram(fn, perturbation=None):
    """
    Return a plot of the completion diagram.
    
    To view a part only, use::

        sage: plot_completion_diagram(h).show(xmin=0.3, xmax=0.55, ymin=0.3, ymax=0.55) # not tested
    """
    if not (hasattr(fn, '_completion') and fn._completion.is_complete):
        extremality_test(fn, show_plots=False)
    if fn._completion.plot_background is None:
        fn._completion.plot_background = plot_completion_diagram_background(fn)
    g = fn._completion.plot() 
    if perturbation is None:
        if hasattr(fn, '_perturbations') and fn._perturbations:
            perturbation = fn._perturbations[0]
    elif isinstance(perturbation, Integer):
        perturbation = basic_perturbation(fn, perturbation)
    if perturbation is not None:
        g += plot_function_at_borders(rescale_to_amplitude(perturbation, 1/10), color='magenta', legend_label='perturbation (rescaled)')
    if hasattr(perturbation, '_walk_list'):
        g += plot_walk_in_completion_diagram(perturbation._seed, perturbation._walk_list)
    return g

def perturbation_polyhedron(fn, perturbs):
    """
    Given fn  and a list of basic perturbations that are pwl, satisfing the symmetry condition and pert(0)=pert(f)=0. Set up a polyhedron, one dimension for each basic perturbation, with the subadditivities.

    EXAMPLES::

        sage: logging.disable(logging.INFO) # to disable output in automatic tests.
        sage: h = not_extreme_1()
        sage: finite_dimensional_extremality_test(h, show_all_perturbations=True)
        False
        sage: perturbs = h._perturbations
        sage: len(perturbs)
        2
        sage: pert_polyhedron = perturbation_polyhedron(h, perturbs)
        sage: pert_polyhedron
        A 2-dimensional polyhedron in QQ^2 defined as the convex hull of 4 vertices
        sage: pert_polyhedron.Hrepresentation()
        (An inequality (-9, -6) x + 20 >= 0,
         An inequality (6, 9) x + 20 >= 0,
         An inequality (3, 0) x + 4 >= 0,
         An inequality (0, -3) x + 4 >= 0)
        sage: pert_polyhedron.Vrepresentation()
        (A vertex at (20/3, -20/3),
         A vertex at (4/3, 4/3),
         A vertex at (-4/3, 4/3),
         A vertex at (-4/3, -4/3))

    Lift function by adding a perturbtion that corresponds to the vertex (-4/3, 4/3), i.e., set ``h_lift = h - 4/3*h._perturbations[0] + 4/3*h._perturbations[1]``. The lifted function is extreme::

        sage: vertex = pert_polyhedron.vertices()[2]
        sage: perturbation = perturbation_corresponding_to_vertex(perturbs, vertex)
        sage: h_lift = h + perturbation
        sage: extremality_test(h_lift)
        True

    The following function has irrational data::

        sage: h = chen_tricky_uncovered_intervals()
        sage: finite_dimensional_extremality_test(h, show_all_perturbations=True)
        False
        sage: perturbs = h._perturbations
        sage: pert_polyhedron = perturbation_polyhedron(h, perturbs)
        sage: pert_polyhedron
        A 2-dimensional polyhedron in (Real Number Field in `a` as the root of the defining polynomial y^2 - 3 near 1.732050807568878?)^2 defined as the convex hull of 4 vertices
        sage: pert_polyhedron.Vrepresentation()
        (A vertex at (-2.36220486286011?, 0.967307929548895?),
         A vertex at (2.797434948471088?, 0.967307929548895?),
         A vertex at (-3.61183490350498?, -1.248914311409209?),
         A vertex at (1.79481389229748?, -3.45932770938056?))

    The following function is 2-sided discontinous at the origin::

        sage: h = zhou_two_sided_discontinuous_cannot_assume_any_continuity()
        sage: finite_dimensional_extremality_test(h, show_all_perturbations=True)
        False
        sage: perturbs = h._perturbations
        sage: pert_polyhedron = perturbation_polyhedron(h, perturbs)
        sage: pert_polyhedron
        A 1-dimensional polyhedron in QQ^1 defined as the convex hull of 2 vertices
        sage: pert_polyhedron.Vrepresentation()
        (A vertex at (4/3), A vertex at (-4/9))
        sage: h_lift = h + perturbation_corresponding_to_vertex(perturbs, pert_polyhedron.vertices()[0])
        sage: extremality_test(h_lift)
        True
    """
    bkpt = copy(fn.end_points())
    for pert in perturbs:
        bkpt += pert.end_points()
    bkpt = unique_list(bkpt)
    bkpt2 = bkpt[:-1] + [ x+1 for x in bkpt ]
    type_1_vertices = ((x, y, x+y) for x in bkpt for y in bkpt if x <= y)
    type_2_vertices = ((x, z-x, z) for x in bkpt for z in bkpt2 if x < z < 1+x)
    vertices = unique_list(itertools.chain(type_1_vertices,type_2_vertices))
    if fn.is_continuous() and all(pert.is_continuous() for pert in perturbs):
        limitingeps = []
        lim_xeps = [0]
    else:
        limitingeps = list(nonzero_eps) # nonzero_eps is defined in discontinuous_case.sage
        lim_xeps = [0, 1, -1]
    ieqset = []
    eqnset = []
    # assume that the basic perturbations come from finite_dimensional_extremality_test(), so that the symmetry constraints and the condition pert(0)=pert(f)=0 are always satisfied.
    # record the constraints 0 <= fn(x) + pert(x) <= 1 for any breakpoint x.
    # only need record the side >=0,  the other side is implied by symmetry.
    for x in bkpt:
        for xeps in lim_xeps:
            valuefn = fn.limit(x, xeps)
            valuep = [pert.limit(x, xeps) for pert in perturbs]
            constraint_coef = tuple([valuefn]) + tuple(valuep)
            ieqset.append(constraint_coef)
    # record the subadditivity constraints
    for (x, y, z) in vertices:
        for (xeps, yeps, zeps) in [(0,0,0)]+limitingeps:
            deltafn = delta_pi_general(fn, x, y, (xeps, yeps, zeps))
            deltap = [delta_pi_general(pert, x, y, (xeps, yeps, zeps)) for pert in perturbs]
            constraint_coef = tuple([deltafn]) + tuple(deltap)
            ieqset.append(constraint_coef)
            # if deltafn > 0:
            #     ieqset.append(constraint_coef)
            # else:
            #     eqnset.append(constraint_coef)
            #     # this is always true for basic perturbations coming from finite_dimensional_extremality_test().
    pert_polyhedron = Polyhedron(ieqs = unique_list(ieqset), eqns = unique_list(eqnset))
    return pert_polyhedron

def perturbation_mip(fn, perturbs, solver=None, field=None):
    """
    Given fn and a list of basic perturbations that are pwl, satisfing the symmetry condition and pert(0)=pert(f)=0. Set up a mip, one dimension for each basic perturbation, with the subadditivities.

    EXAMPLES::

        sage: logging.disable(logging.INFO) # to disable output in automatic tests.
        sage: h = not_extreme_1()
        sage: finite_dimensional_extremality_test(h, show_all_perturbations=True)
        False
        sage: len(h._perturbations)
        2
        sage: pert_mip = perturbation_mip(h, h._perturbations,'ppl')

    We set ``solver=ppl`` here.  Note that we can also set ``solver=InteractiveLP``. The coefficients in the constraints are rational numbers, rather than ``float`` used by the default GLPK solver::

        sage: pert_mip.show()
        Maximization:
        <BLANKLINE>
        Constraints:
          constraint_0: -1/10 x_0 <= 1/3
          constraint_1: 1/20 x_0 <= 1/3
          constraint_2: -1/20 x_0 <= 2/3
          constraint_3: 1/10 x_0 <= 2/3
          constraint_4: -1/10 x_1 <= 2/3
          constraint_5: 1/20 x_1 <= 2/3
          constraint_6: -1/20 x_1 <= 1/3
          constraint_7: 1/10 x_1 <= 1/3
          constraint_8: -1/4 x_0 <= 1/3
          constraint_9: -1/10 x_0 + 1/10 x_1 <= 2/3
          constraint_10: -1/10 x_0 - 3/20 x_1 <= 1/3
          constraint_11: 3/20 x_0 + 1/10 x_1 <= 1/3
          constraint_12: 1/20 x_0 - 1/20 x_1 <= 2/3
          constraint_13: -1/20 x_0 + 1/20 x_1 <= 4/3
          constraint_14: -1/20 x_0 - 1/5 x_1 <= 1
          constraint_15: 1/5 x_0 + 1/20 x_1 <= 1
          constraint_16: 1/10 x_0 - 1/10 x_1 <= 4/3
          constraint_17: 1/4 x_1 <= 1/3
        Variables:
          x_0 is a continuous variable (min=-oo, max=+oo)
          x_1 is a continuous variable (min=-oo, max=+oo)

    Since rational coefficients are used in ``ppl`` solver, we can ask for the polyhedron defined by the Linear Program. This would fail if we set ``solver=GLPK`` and if coefficient are not integers, due to ``AttributeError: type object 'float' has no attribute 'fraction_field'``::

        sage: pert_poly = pert_mip.polyhedron()
        sage: pert_poly
        A 2-dimensional polyhedron in QQ^2 defined as the convex hull of 4 vertices
        sage: vertices = pert_poly.vertices()
        sage: vertices
        (A vertex at (20/3, -20/3),
         A vertex at (4/3, 4/3),
         A vertex at (-4/3, 4/3),
         A vertex at (-4/3, -4/3))

    Lifting the function by adding a perturbation that corresponds to a vertex, we obtain an extreme function::

        sage: h_lift = h + perturbation_corresponding_to_vertex(h._perturbations, vertices[2])
        sage: extremality_test(h_lift)
        True
    """
    bkpt = copy(fn.end_points())
    for pert in perturbs:
        bkpt += pert.end_points()
    bkpt = unique_list(bkpt)
    bkpt2 = bkpt[:-1] + [ x+1 for x in bkpt ]
    type_1_vertices = ((x, y, x+y) for x in bkpt for y in bkpt if x <= y)
    type_2_vertices = ((x, z-x, z) for x in bkpt for z in bkpt2 if x < z < 1+x)
    vertices = unique_list(itertools.chain(type_1_vertices,type_2_vertices))
    if fn.is_continuous() and all(pert.is_continuous() for pert in perturbs):
        limitingeps = []
        lim_xeps = [0]
    else:
        limitingeps = list(nonzero_eps) # nonzero_eps is defined in discontinuous_case.sage
        lim_xeps = [0, 1, -1]
    if field is None:
        field = bkpt[0].parent().fraction_field()
    mip = MixedIntegerLinearProgram(solver=solver, base_ring=field)
    n = len(perturbs)
    constraints_set = set([])
    # assume that the basic perturbations come from finite_dimensional_extremality_test(), so that the symmetry constraints and the condition pert(0)=pert(f)=0 are always satisfied.
    # record the constraints 0 <= fn(x) + pert(x) <= 1 for any breakpoint x.
    # only need record the side >=0,  the other side is implied by symmetry.
    for x in bkpt:
        for xeps in lim_xeps:
            valuefn = fn.limit(x, xeps)
            valuep = [pert.limit(x, xeps) for pert in perturbs]
            if all(coef == 0 for coef in valuep):
                continue
            constraint_coef = tuple([valuefn]) + tuple(valuep)
            if not constraint_coef in constraints_set:
                constraints_set.add(constraint_coef)
                constraint_linear_func = sum(valuep[i] * mip[i] for i in range(n))
                mip.add_constraint(constraint_linear_func + valuefn >= 0)
    # record the subadditivity constraints
    for (x, y, z) in vertices:
        for (xeps, yeps, zeps) in [(0,0,0)]+limitingeps:
            deltafn = delta_pi_general(fn, x, y, (xeps, yeps, zeps))
            deltap = [delta_pi_general(pert, x, y, (xeps, yeps, zeps)) for pert in perturbs]
            if all(coef == 0 for coef in deltap):
                continue
            constraint_coef = tuple([deltafn]) + tuple(deltap)
            constraint_linear_func = sum(deltap[i] * mip[i] for i in range(n))
            if constraint_coef in constraints_set:
                # don't add duplicated constraints.
                # `if constraint_linear_func in mip.constraints:` doesn't work.
                continue
            else:
                constraints_set.add(constraint_coef)
            mip.add_constraint(constraint_linear_func + deltafn >= 0)
            # if deltafn > 0:
            #     mip.add_constraint(constraint_linear_func + deltafn >= 0)
            # else: # deltafn == 0
            #     mip.add_constraint(constraint_linear_func == 0)
            #     # this is always true for basic perturbations coming from finite_dimensional_extremality_test().
    return mip

def generate_lifted_functions(fn, perturbs=None, solver=None, field=None, use_polyhedron=False):
    """
    A generator of lifted functions.

    Set up a mip, one dimension for each basic perturbation, with the subadditivities. Shoot random directions as objective functions. Solve the mip. Lift the function by adding the perturbation that corresponds to the mip solution.

    EXAMPLES::

        sage: logging.disable(logging.WARN) # to disable output in automatic tests.
        sage: h = not_extreme_1()
        sage: h_lift = generate_lifted_functions(h, solver='ppl').next()
        sage: extremality_test(h_lift)
        True

    The above mip problem use ``ppl`` backend. We can use other backends,
    such as ``solver=InteractiveLP``::

        sage: h = not_extreme_1()
        sage: gen = generate_lifted_functions(h, solver='InteractiveLP')
        sage: h_lift = gen.next()
        sage: extremality_test(h_lift)
        True

    If the solver argument is not specified, the code can figure it out,
    using field (base_ring).

    The option ``solver=InteractiveLP`` is able to deal with irrational numbers::

        sage: h = chen_tricky_uncovered_intervals()
        sage: gen = generate_lifted_functions(h, perturbs=None, solver='InteractiveLP', field=None)
        sage: h_lift = gen.next()
        sage: extremality_test(h_lift)
        True

    By setting ``use_polyhedron=True``, we use ``perturbation_polyhedron()`` rather than ``perturbation_mip()`` to generate lifted functions::

        sage: h = not_extreme_1()
        sage: gen = generate_lifted_functions(h, use_polyhedron=True)
        sage: len([h_lift for h_lift in gen])
        4
    """
    if perturbs is None:
        #if not hasattr(fn, '_perturbations'):
        # do extremeality test anyway, because if previously show_all_perturbations=False, only one perturbation is stored in fn._perturbations.
        #finite_dimensional_extremality_test or extremality_test?
        #extremality_test(fn, show_all_perturbations=True)
        finite_dimensional_extremality_test(fn, show_all_perturbations=True)
        perturbs = fn._perturbations
    if use_polyhedron:
        pert_polyhedron = perturbation_polyhedron(fn, perturbs)
        vertices = pert_polyhedron.vertices()
    else:
        pert_mip = perturbation_mip(fn, perturbs, solver=solver, field=field)
        vertices = generate_random_mip_sol(pert_mip)
    for vertex in vertices:
        logging.info("vertex = %s" % str(vertex))
        perturb = perturbation_corresponding_to_vertex(perturbs, vertex)
        yield fn + perturb

def perturbation_corresponding_to_vertex(perturbs, vertex):
    """
    EXAMPLES::

        sage: logging.disable(logging.INFO) # to disable output in automatic tests.
        sage: h = not_extreme_1()
        sage: finite_dimensional_extremality_test(h, show_all_perturbations=True)
        False
        sage: perturbs = h._perturbations
        sage: pert_mip = perturbation_mip(h, perturbs, 'ppl')
        sage: pert_mip.solve()
        0
        sage: mip_sol = pert_mip.get_values([pert_mip[0], pert_mip[1]])
        sage: mip_sol
        [-4/3, -4/3]
        sage: perturbation = perturbation_corresponding_to_vertex(perturbs, mip_sol)
        sage: h_lift = h + perturbation
        sage: extremality_test(h_lift)
        True
    """
    n = len(perturbs)
    perturb = vertex[0] * perturbs[0]
    for i in range(1, n):
        perturb += vertex[i] * perturbs[i]
    return perturb

def solve_mip_with_random_objective_function(mip):
    n = mip.number_of_variables()
    obj_fun = 0
    for i in range(n):
        random_coeff = QQ(random() - 1/2)
        # integer coefficient ZZ.random_element() was used, due to a printing error, but this has been solved.
        # When objective function has zero coefficient, solver='InteractiveLP'
        # sometimes gives non-vertex optimial solution, which comes from the standard-form back transformation of a vertex.
        # To avoid such case, we generate another random coefficient.
        while random_coeff == 0:
            random_coeff = QQ(random() - 1/2) #ZZ.random_element()
        obj_fun += random_coeff * mip[i]
    mip.set_objective(obj_fun)
    opt_val = mip.solve()
    opt_sol = mip.get_values([mip[i] for i in range(n)])
    return tuple(opt_sol)

def generate_random_mip_sol(mip):
    seen_solutions = set([])
    while True:
        mip_sol = solve_mip_with_random_objective_function(mip)
        if not mip_sol in seen_solutions:
            seen_solutions.add(mip_sol)
            yield(mip_sol)

def lift(fn, show_plots = False, use_all_perturbations=True, use_largest_absolute_epsilon=True, **kwds):
    if use_all_perturbations:
        kwds['show_all_perturbations'] = True
    if not 'finite_dimensional_test_first' in kwds:
        kwds['finite_dimensional_test_first'] = True
    if not hasattr(fn, '_perturbations') and extremality_test(fn, show_plots=show_plots, crazy_perturbations=False, **kwds):
        return fn
    else:
        perturbed = fn
        for perturbation in fn._perturbations:
            epsilon_interval = find_epsilon_interval(perturbed, perturbation)
            if epsilon_interval[0] > epsilon_interval[1]:
                # TODO: Find an epsilon that decrease the subadditivity violation and lift?
                continue
            if abs(epsilon_interval[0]) > abs(epsilon_interval[1]):
                which_perturbation = 0
            else:
                which_perturbation = 1
            if not use_largest_absolute_epsilon:
                which_perturbation = 1 - which_perturbation
            perturbed = fn._lifted = perturbed + epsilon_interval[which_perturbation] * perturbation
            ## Following is strictly experimental: It may change what "f" is.
            if 'phase_1' in kwds and kwds['phase_1']:
                perturbed = rescale_to_amplitude(perturbed, 1)
            if not use_all_perturbations:
                break
        if perturbed == fn:
            logging.info("Lifting fails. Try generate_lifted_functions() via polyhedron of perturbation space.")
        return perturbed

def lift_extreme_function_for_finite_group_to_infinite_group(fn, show_plots = False, show_all_lifting=True):
    """
    EXAMPLES::

        sage: logging.disable(logging.info)
        sage: h = drlm_not_extreme_1()
        sage: hh = lift_extreme_function_for_finite_group_to_infinite_group(h)
        sage: len(hh)
        2
        sage: h = example7slopecoarse2()
        sage: hh = lift_extreme_function_for_finite_group_to_infinite_group(h)
        sage: len(hh)
        12
        sage: bkpts = [0, 1/13, 3/13, 7/26, 4/13,5/13,21/52,23/52,6/13,8/13,33/52,35/52,9/13,10/13,21/26,11/13,1]
        sage: values = [0,1,3/14,5/7,3/4,5/14,55/112,33/112,3/7,4/7,79/112,57/112,9/14,1/4,2/7,11/14,0]
        sage: h = piecewise_function_from_breakpoints_and_values(bkpts, values)
        sage: hh = lift_extreme_function_for_finite_group_to_infinite_group(h)
        sage: len(hh)
        2
        sage: extremality_test(hh[0])
        True

    BUG EXAMPLES::

        sage: h = FastPiecewise([[(QQ(0), 1/18), FastLinearFunction(QQ(18), QQ(0))], [(1/18, 1/9), FastLinearFunction(-126/11, 18/11)], [(1/9, 1/6), FastLinearFunction(18/55, 18/55)], [(1/6, 2/9), FastLinearFunction(342/55, -36/55)], [(2/9, 5/18), FastLinearFunction(-126/11, 36/11)], [(5/18, 1/3), FastLinearFunction(666/55, -36/11)], [(1/3, 7/18), FastLinearFunction(-306/55, 144/55)], [(7/18, 4/9), FastLinearFunction(18/55, 18/55)], [(4/9, 1/2), FastLinearFunction(342/55, -126/55)], [(1/2, 5/9), FastLinearFunction(-126/11, 72/11)], [(5/9, 11/18), FastLinearFunction(342/55, -36/11)], [(11/18, 2/3), FastLinearFunction(18/55, 18/55)], [(2/3, 13/18), FastLinearFunction(-306/55, 234/55)], [(13/18, 7/9), FastLinearFunction(666/55, -468/55)], [(7/9, 5/6), FastLinearFunction(-126/11, 108/11)], [(5/6, 8/9), FastLinearFunction(342/55, -54/11)], [(8/9, 17/18), FastLinearFunction(18/55, 18/55)], [(17/18, QQ(1)), FastLinearFunction(-126/11, 126/11)]])
        sage: lift_extreme_function_for_finite_group_to_infinite_group(h)
        []
    """
    bkpts = fn.end_points()
    values = fn.values_at_end_points()
    assert is_all_QQ_fastpath(bkpts + values) == True
    q = lcm([denominator(x) for x in bkpts])
    v = lcm([denominator(x) for x in values])
    f = find_f(fn, no_error_if_not_minimal_anyway=True)
    fdms, covered_components= generate_directed_move_composition_completion(fn, show_plots=show_plots)
    for pert_fin in  generate_perturbations_finite_dimensional(fn, show_plots=show_plots, f=f):
        raise ValueError, "The given function is not extreme for the finite group (1/%s)Z" % q
    uncovered_intervals = generate_uncovered_intervals(fn)
    if show_plots:
        logging.info("Plotting covered intervals...")
        show_plot(plot_covered_intervals(fn), show_plots, tag='covered_intervals', object=fn)
        logging.info("Plotting covered intervals... done")
    if not uncovered_intervals:
        logging.info("All intervals are covered (or connected-to-covered). %s components." % number_of_components(fn))
        return [fn]
    logging.info("Uncovered intervals: %s", (uncovered_intervals,))
    all_lifting = [fn]
    global perturbation_template_bkpts
    global perturbation_template_values
    generator = generate_generic_seeds_with_completion(fn)
    for seed, stab_int, walk_list in generator:
        lifted_functions = []
        for perturbed in all_lifting:
            perturbation_template_values = [0, 1, 0]
            perturbation_template_bkpts = [0, 1/(4*q*v), 1]
            perturb_1 = approx_discts_function(walk_list, stab_int, function=fn)
            epsilon_interval_1 = find_epsilon_interval(perturbed, perturb_1)
            perturbation_template_bkpts = [0, 1-1/(4*q*v), 1]
            perturb_2 = approx_discts_function(walk_list, stab_int, function=fn)
            epsilon_interval_2 = find_epsilon_interval(perturbed, perturb_2)
            if epsilon_interval_1[1] != 10000 and epsilon_interval_2[1] != 10000:
                s_left = 4*q*v * epsilon_interval_1[1]
                s_right = - 4*q*v * epsilon_interval_2[1]
                if s_left == s_right == 0:
                    lifted_functions.append(perturbed)
                else:
                    perturbation_template_bkpts = [0, s_right/(s_right - s_left), 1]
                    perturbation_template_values = [0, s_left*s_right/(s_right - s_left), 0]
                    perturbation = approx_discts_function(walk_list, stab_int, function=fn)
                    epsilon_interval = find_epsilon_interval(perturbed, perturbation)
                    #assert epsilon_interval[1] == 1
                    if epsilon_interval[1] == 1:
                        lifted_functions.append(perturbed + perturbation)
            if (show_all_lifting or not lifted_functions) and (epsilon_interval_1[0] != -10000 and epsilon_interval_2[0] != -10000):
                s_left = 4*q*v * epsilon_interval_1[0]
                s_right = - 4*q*v * epsilon_interval_2[0]
                if s_left == s_right == 0:
                    if not perturbed == lifted_functions[-1]:
                        lifted_functions.append(perturbed)
                else:
                    perturbation_template_bkpts = [0, s_right/(s_right - s_left), 1]
                    perturbation_template_values = [0, s_left*s_right/(s_right - s_left), 0]
                    perturbation = approx_discts_function(walk_list, stab_int, function=fn)
                    epsilon_interval = find_epsilon_interval(perturbed, perturbation)
                    #assert epsilon_interval[1] == 1
                    if epsilon_interval[1] == 1:
                        lifted_functions.append(perturbed + perturbation)
        if not lifted_functions:
                raise ValueError, "can not find continuous perturbation"
        all_lifting = lifted_functions
    lifted_functions = []
    for h in all_lifting:
        if not generate_uncovered_components(h): #extremality_test(h):
            lifted_functions.append(h)
            if show_plots:
                perturbation = h - fn
                p = plot_rescaled_perturbation(perturbation)
                p += plot(perturbed, color='black')
                p += plot_with_colored_slopes(h)
                p.show()
    return lifted_functions

def lift_until_extreme(fn, show_plots = False, pause = False, covered_length=True, use_all_perturbations=True, **kwds):
    next, fn = fn, None
    while next != fn:
        if covered_length:
            covered_components = generate_covered_components(next)
            covered_intervals = union_of_coho_intervals_minus_union_of_coho_intervals(covered_components, [])
            covered_length = sum(interval_length(i) for i in covered_intervals)
            if show_plots:
                plot_covered_intervals(next).show(title = 'covered length = %s' % covered_length)
            logging.info("Covered length = %s" % covered_length)
        fn = next
        next = lift(fn, show_plots=False , use_all_perturbations=use_all_perturbations, **kwds)  #show_plots=show_plots
        if pause and next != fn:
            raw_input("Press enter to continue")
    return next

##############
def last_lifted(fn):
    while hasattr(fn, '_lifted'):
        fn = fn._lifted
    return fn

def piecewise_function_from_robert_txt_file(filename):
    """The .txt files have 4 rows.  
    
    - 1st row = `Y` values

    - 2nd row = `X` values (I do not use these, but I included them in case you want them)

    - 3rd row = `f` (the `x` coordinate for which I use as `f`)
    
    - 4th row = value at `f`  (I do not normalize this to 1.  This allows the `Y` values to range from 0 to this values)

    Also, I do not include the last value (`\pi(1)`) ever because this is
    the same as `\pi(0)` due to periodicity.  So, if you need this last
    value, please attach a 0 to the end of the `Y` values and an extra `x`
    value.
    """
    with open(filename) as f:
        yvalues = [QQ(x) for x in f.readline().split()]
        xvalues = [QQ(x) for x in f.readline().split()]
        if xvalues != range(len(yvalues)):
            raise ValueError, "Line 2 (xvalues) need to be consecutive integers"
        xscale = len(xvalues)
        xf = QQ(f.readline())
        yf = QQ(f.readline())
    if yvalues[xf] != yf:
        raise ValueError, "Lines 3/4 on f and value at f are not consistent with line 1."
    return piecewise_function_from_breakpoints_and_values([ x / xscale for x in xvalues ] + [1], [y / yf for y in yvalues] + [0])

def random_piecewise_function(xgrid=10, ygrid=10, continuous_proba=1, symmetry=True):
    """
    Return a random, continuous or discontinuous piecewise linear function defined on `[0, 1]` with breakpoints that are multiples of `\\frac{1}{xgrid}` and values that are multiples of `\\frac{1}{ygrid}`.

    - continuous_proba (a real number in `[0,1]`) indicates the probability that the function is (left/right) continuous at a breakpoint. 
    
    - Use ``continuous_proba = 1`` (the default) to get a continuous piecewise linear function.

    - Use ``symmetry = True`` (the default) to get a symmetric function. 

    EXAMPLES::

        sage: h = random_piecewise_function(10, 10)
        sage: h = random_piecewise_function(10, 10, continuous_proba=4/5, symmetry=True)
        sage: h = random_piecewise_function(10, 10, continuous_proba=4/5, symmetry=False)
    """
    xvalues = [0] + [ x/xgrid for x in range(1, xgrid) ] + [1]
    f = randint(1, xgrid - 1)
    left_midpoint = f / 2
    right_midpoint = (f+xgrid) / 2
    #yvalues = [0] + [ randint(0, ygrid) / ygrid for i in range(1, f) ] + [1] + [ randint(0, ygrid) / ygrid for i in range(f+1, xgrid) ]+ [0]
    yvalues = [0] + [ randint(1, ygrid-1) / ygrid for i in range(1, f) ] + [1] + [ randint(1, ygrid-1) / ygrid for i in range(f+1, xgrid) ]+ [0]
    if symmetry:
        for i in range(1, ceil(left_midpoint)):
            yvalues[f-i] = 1 - yvalues[i]
        if left_midpoint in ZZ:
            yvalues[left_midpoint] = 1/2
        for i in range(f+1, ceil(right_midpoint)):
            yvalues[f + xgrid - i] = 1 - yvalues[i]
        if right_midpoint in ZZ:
            yvalues[right_midpoint] = 1/2
    if continuous_proba == 1:
        return piecewise_function_from_breakpoints_and_values(xvalues, yvalues)
    else:
        piece1 = [ [singleton_interval(xvalues[i]), FastLinearFunction(0, yvalues[i])] for i in range(xgrid+1) ]
        leftlimits = [0]
        rightlimits = []
        for i in range(0, xgrid):
            p = random()
            if p > continuous_proba:
                rightlimits.append(randint(0, ygrid) / ygrid)
            else:
                rightlimits.append(yvalues[i])
            p = random()
            if p > continuous_proba:
                leftlimits.append(randint(0, ygrid) / ygrid)
            else:
                leftlimits.append(yvalues[i+1])
        rightlimits.append(0)
        if symmetry:
            for i in range(1, ceil(left_midpoint)):
                leftlimits[f-i] = 1 - rightlimits[i]
                rightlimits[f-i] = 1 - leftlimits[i]
            if left_midpoint in ZZ:
                rightlimits[left_midpoint] = 1 - leftlimits[left_midpoint]
            leftlimits[f] = 1 - rightlimits[0]
            for i in range(f+1, ceil(right_midpoint)):
                leftlimits[f + xgrid - i] = 1 - rightlimits[i]
                rightlimits[f + xgrid - i] = 1 - leftlimits[i]
            if right_midpoint in ZZ:
                rightlimits[right_midpoint] = 1 - leftlimits[right_midpoint]
            leftlimits[xgrid] = 1 - rightlimits[f]
        slopes = [ (leftlimits[i+1] - rightlimits[i]) * xgrid for i in range(0, xgrid) ]
        intercepts = [ rightlimits[i] - xvalues[i] * slopes[i] for i in range(0, xgrid) ]
        piece2 = [ [open_interval(xvalues[i], xvalues[i+1]), FastLinearFunction(slopes[i], intercepts[i])] for i in range(xgrid) ]
        pieces = [piece1[0]]
        for i in range(xgrid):
            pieces += [piece2[i], piece1[i+1]]
        return FastPiecewise(pieces, merge=True)

def is_all_QQ_fastpath(values):
    """
    This version does not do the full check whether it can be coerced to ``QQ``,
    which is slow for ``RealNumberField``.
    """
    for x in values:
        if not isinstance(x, (int, long, Rational, Integer)):
            return False
    return True

from sage.rings.number_field.number_field_element import is_NumberFieldElement

def is_all_the_same_number_field_fastpath(values):
    """
    This version does not try coercions and compares fields using ``is``, rather than their comparison operator.
    """
    number_field_seen = None
    for x in values:
        if is_NumberFieldElement(x):
            if number_field_seen:
                if number_field_seen is not x.parent():
                    return False
            else:
                number_field_seen = x.parent()
        else:
            return False
    return True

def is_QQ_linearly_independent(*numbers):
    """
    Test if numbers are linearly independent over ``QQ``.

    EXAMPLES::

        sage: logging.disable(logging.INFO)  # Suppress output in automatic tests.
        sage: is_QQ_linearly_independent()
        True
        sage: is_QQ_linearly_independent(1)
        True
        sage: is_QQ_linearly_independent(0)
        False
        sage: is_QQ_linearly_independent(1,2)
        False
        sage: is_QQ_linearly_independent(1,sqrt(2))
        True
        sage: is_QQ_linearly_independent(1+sqrt(2),sqrt(2),1)
        False
    """
    # trivial cases
    if len(numbers) == 0:
        return True
    elif len(numbers) == 1:
        return numbers[0] != 0
    # fast path for rationals
    if is_all_QQ_fastpath(numbers):
        return False
    if not is_all_the_same_number_field_fastpath(numbers):
        # try to coerce to common number field
        numbers = nice_field_values(numbers, RealNumberField)
        if not is_NumberFieldElement(numbers[0]):
            if is_all_QQ(numbers):
                return False
            raise ValueError, "Q-linear independence test only implemented for algebraic numbers"
    coordinate_matrix = matrix(QQ, [x.list() for x in numbers])
    return rank(coordinate_matrix) == len(numbers)

def compose_functional_directed_moves(A, B, show_plots=False):
    """
    Compute the directed move that corresponds to the directed move `A` after `B`.
    
    EXAMPLES::

        sage: compose_functional_directed_moves(FunctionalDirectedMove([(5/10,7/10)],(1, 2/10)),FunctionalDirectedMove([(2/10,4/10)],(1,2/10)))
        <FunctionalDirectedMove (1, 2/5) with domain [(3/10, 2/5)], range [<Int[7/10, 4/5]>]>
    """
    assert(A.is_functional() and B.is_functional())
    A_domain_preimages = [ B.apply_to_coho_interval(A_domain_interval, inverse=True) \
                           for A_domain_interval in A.intervals() ]
    A_domain_preimages.sort(key=coho_interval_left_endpoint_with_epsilon)
    result_domain_intervals = list(intersection_of_coho_intervals([A_domain_preimages, B.intervals()])) # generator!
    if result_domain_intervals:
        result = FunctionalDirectedMove(result_domain_intervals, (A[0] * B[0], A[0] * B[1] + A[1]))
    else:
        result = None
    if show_plots:
        p = plot(A, color="green", legend_label="A")
        p += plot(B, color="blue", legend_label="B")
        if result:
            p += plot(result, color="red", legend_label="C = A after B")
        show_plot(p, show_plots, tag='compose_directed_moves')
    return result

def merge_functional_directed_moves(A, B, show_plots=False):
    """
    EXAMPLES::

        sage: merge_functional_directed_moves(
        ....:    FunctionalDirectedMove([(3/10, 7/20), (9/20, 1/2)], (1,0)),
        ....:    FunctionalDirectedMove([(3/10, 13/40)], (1,0)))
        <FunctionalDirectedMove (1, 0) with domain [(3/10, 7/20), (9/20, 1/2)], range [<Int[3/10, 7/20]>, <Int[9/20, 1/2]>]>
    """
    if A.directed_move != B.directed_move:
        raise ValueError, "Cannot merge, moves have different operations"
    C = FunctionalDirectedMove(\
                               A.intervals() + B.intervals(),  # constructor takes care of merging
                               A.directed_move)
    if show_plots:
        p = plot(C, color="cyan", legend_label="C = A merge B", thickness=10)
        p += plot(A, color="green", legend_label="A = %s" % A )
        p += plot(B, color="blue", legend_label="B = %s" % B)
        show_plot(p, show_plots, tag='merge_functional_directed_moves')
    return C

def plot_directed_moves(dmoves, **kwds):
    g = Graphics()
    for dm in dmoves:
        g += plot(dm, **kwds)
        delete_one_time_plot_kwds(kwds)
    return g

def plot_dense_moves(component, **kwds):
    return sum([polygon(((domain[0], domain[0]), (domain[1], domain[0]), (domain[1], domain[1]), (domain[0], domain[1])), rgbcolor=kwds.get("rgbcolor", "cyan"), alpha=0.5) + polygon(((domain[0], domain[0]), (domain[1], domain[0]), (domain[1], domain[1]), (domain[0], domain[1])), color="red", fill=False) for domain in component])


def reduce_covered_components(covered_components):
    reduced_components = []
    remaining_components = covered_components
    while remaining_components:
        given_component = remaining_components[0]
        other_components = remaining_components[1::]
        given_component, remaining_components = merge_components_with_given_component(given_component, other_components)
        reduced_components.append(given_component)
    return reduced_components

def merge_components_with_given_component(given_component, other_components):
    remaining_components = []
    for component in other_components:
        if list(intersection_of_coho_intervals([given_component, component])):
            # if the two components intersect, the intersection is full-dimensional since intervals are all open intervals.
            # extend the given_component to the union.
            given_component = union_of_coho_intervals_minus_union_of_coho_intervals([given_component, component], [])
        else:
            # if component is not merged into the given_component, it remains in remaining_components.
            remaining_components.append(component)
    return given_component, remaining_components

def partition_overlapping_components(given_component, components):
    overlapping_components = []
    remaining_components = []
    for component in components:
        if list(intersection_of_coho_intervals([given_component, component])):
            # if the two components intersect, the intersection is full-dimensional since intervals are all open intervals.
            overlapping_components.append(component)
        else:
            remaining_components.append(component)
    return overlapping_components, remaining_components

def check_for_strip_lemma_fastpath(m1, m2):
    """
    Given two moves `m_1` and `m_2`, return the dense interval by trying to apply the strip lemma.
    Not used, because we want to add covered intervals back to the domains of moves so that L-U is large.

    EXAMPLES::

        sage: logging.disable(logging.INFO)
        sage: t1 = 2/15; t2 = sqrt(2)/15; 
        sage: l1 = 4/15; u1 = 3/4 - t1; l2 = 1/3; u2 = 14/15-t2
        sage: m1 = FunctionalDirectedMove([open_interval(l1, u1)], (1, t1))
        sage: m2 = FunctionalDirectedMove([open_interval(l2, u2)], (1, t2))
        sage: check_for_strip_lemma_fastpath(m1, m2)
        [<Int(4/15, 14/15)>]
    """
    if not check_for_strip_lemma_linear_independence(m1, m2):
        return None
    return check_for_strip_lemma_small_translations(m1.intervals(), m2.intervals(), m1[1], m2[1])

def check_for_strip_lemma_linear_independence(m1, m2):
    """
    EXAMPLES::

        sage: logging.disable(logging.INFO)
        sage: t1 = 2/15; t2 = sqrt(2)/15; t3 = 3/15;
        sage: l1 = 4/15; u1 = 3/4 - t1; l2 = 1/3; u2 = 14/15-t2
        sage: m1 = FunctionalDirectedMove([open_interval(l1, u1)], (1, t1))
        sage: m2 = FunctionalDirectedMove([open_interval(l2, u2)], (1, t2))
        sage: m3 = FunctionalDirectedMove([open_interval(l2, u2)], (1, t3))
        sage: check_for_strip_lemma_linear_independence(m1, m2)
        True
        sage: check_for_strip_lemma_linear_independence(m1, m3)
        False
    """
    return (m1.sign() == 1 and m2.sign() == 1 and \
            m1[1] >= 0 and m2[1] >= 0 and \
            is_QQ_linearly_independent(m1[1], m2[1]))

def check_for_strip_lemma_small_translations(domain1, domain2, t1, t2):
    """
    EXAMPLES::

        sage: logging.disable(logging.INFO)
        sage: t1 = 2/15; t2 = sqrt(2)/15;
        sage: l1 = 4/15; u1 = 3/4 - t1; l2 = 1/3; u2 = 14/15-t2
        sage: m1 = FunctionalDirectedMove([open_interval(l1, u1)], (1, t1))
        sage: m2 = FunctionalDirectedMove([open_interval(l2, u2)], (1, t2))
        sage: check_for_strip_lemma_small_translations(m1.intervals(), m2.intervals(), m1[1], m2[1])
        [<Int(4/15, 14/15)>]
    """
    dense_intervals = []
    for i1 in domain1:
        for i2 in domain2:
            l1, u1 = i1[0], i1[1]
            l2, u2 = i2[0], i2[1]
            L = max(l1, l2)
            LL = min(l1, l2)
            U = min(u1 + t1, u2 + t2)
            UU = max(u1 + t1, u2 + t2)
            if t1 + t2 <= U - L:
                dense_intervals.append(open_interval(LL, UU))
    if not dense_intervals:
        return None
    else:
        # sort the dense intervals and return the union
        d = union_of_coho_intervals_minus_union_of_coho_intervals([[interval] for interval in dense_intervals], [])
        return d

def extend_domain_of_move_by_adding_covered_intervals(fdm, fn, covered_components, known_extended_domains):
    #TODO reflection moves
    if not (fdm.sign() == 1) or fn is None or fn.is_two_sided_discontinuous():
        return fdm.intervals()
    t = fdm[1]
    if known_extended_domains.has_key(t):
        return known_extended_domains[t]
    fdm_domain = [interval_including_endpoints_if_continuous(interval, t, fn) for interval in fdm.intervals()]
    covered_domains = []
    for component in covered_components:
        preimages = [ open_interval(i[0] - t, i[1] - t) for i in component ]
        restricted_domain = intersection_of_coho_intervals([component, preimages])
        covered_domain = [interval_including_endpoints_if_continuous(interval, t, fn) for interval in restricted_domain]
        covered_domains.append(covered_domain)
    union_domains = union_of_coho_intervals_minus_union_of_coho_intervals(covered_domains+[fdm_domain],[])
    # discard the intervals that do not intersect with fdm_domains
    extended_domain = []
    for domain in union_domains:
        keep = False
        for i in fdm_domain:
            if coho_interval_contained_in_coho_interval(i, domain):
                keep = True
                break
        if keep:
            extended_domain.append(domain)
    known_extended_domains[t] = extended_domain
    return extended_domain

def is_continuous_at_point(fn, x):
    if fn.is_continuous():
        return True
    else:
        limits = fn.limits(x)
        return limits[-1]==limits[0]==limits[1]

def interval_including_endpoints_if_continuous(interval, t, fn):
    left_closed = is_continuous_at_point(fn, interval[0]) and is_continuous_at_point(fn, interval[0] + t)
    right_closed = is_continuous_at_point(fn, interval[1]) and is_continuous_at_point(fn, interval[1] + t)
    return closed_or_open_or_halfopen_interval(interval[0], interval[1], left_closed, right_closed)

def extended_initial_move_by_continuity(fdm, fn):
    if fn is None or fn.is_two_sided_discontinuous():
        return fdm
    extended_domain = []
    # assume domain of fdm is a list of open intervals
    interval = fdm.intervals()[0]
    l_last = interval[0]
    r_last = interval[1]
    for interval in fdm.intervals()[1::]:
        l = interval[0]
        r = interval[1]
        if (r_last == l) and is_continuous_at_point(fn, l) and is_continuous_at_point(fn, fdm.apply_ignoring_domain(l)):
            r_last = r
        else:
            extended_domain.append(open_interval(l_last, r_last))
            l_last = l
            r_last = r
    extended_domain.append(open_interval(l_last, r_last))
    return FunctionalDirectedMove(extended_domain, fdm.directed_move)

class DirectedMoveCompositionCompletion:

    def __init__(self, fdms, covered_components=[], proj_add_vert=set(), show_plots=False, plot_background=None, function_at_border=None):
        self.show_plots = show_plots
        self.plot_background = plot_background
        # To show colorful components at borders, and in extend_domain_of_move_by_adding_covered_intervals, need the function. Otherwise set it to default None
        self.function_at_border = function_at_border
        self.move_dict = dict()
        self.sym_init_moves = dict() # updated by self.add_backward_moves() in round 0.
        self.covered_components = covered_components
        if covered_components:
            self.any_change_components = True
        else:
            self.any_change_components = False
        self.any_change_moves = set()
        for fdm in fdms:
            self.add_move(fdm)
        self.num_rounds = -1
        self.is_complete = False
        self.proj_add_vert = proj_add_vert

    def add_move(self, fdm):
        """
        Add a functional directed move to self.
        Merge or restrict functional directed move if necessary.
        """
        reduced_fdm = fdm.restricting(self.covered_components)
        if not reduced_fdm.intervals():
            return
        directed_move = fdm.directed_move
        if directed_move in self.move_dict:
            merged = merge_functional_directed_moves(self.move_dict[directed_move], reduced_fdm, show_plots=False)
            if merged.intervals() != self.move_dict[directed_move].intervals():
                # Cannot compare the functions themselves because of the "hash" magic of FastPiecewise.
                self.move_dict[directed_move] = merged
                self.any_change_moves.add(directed_move)
        else:
            self.move_dict[directed_move] = reduced_fdm
            self.any_change_moves.add(directed_move)

    def generate_zero_perturbation_points(self):
        zero_perturbation_points = copy(self.proj_add_vert)
        for fdm in self.move_dict.values():
            moved_projections = [fdm(x) for x in self.proj_add_vert if fdm.can_apply(x)]
            zero_perturbation_points.update(moved_projections)
            # sign contradiction point
            if fdm.sign() == -1:
                invariant_point = fdm[1] / 2
                if fdm.can_apply(invariant_point):
                    assert fdm(invariant_point) == invariant_point
                    zero_perturbation_points.add(invariant_point)
        #  return a set, unsorted
        return zero_perturbation_points

    def plot(self, *args, **kwds):
        g = plot_directed_moves(list(self.move_dict.values()), **kwds)
        zero_perturbation =  zero_perturbation_partial_function(self.covered_components, \
                                                                self.generate_zero_perturbation_points())
        if zero_perturbation:
            g += plot_function_at_borders(zero_perturbation, color='magenta', legend_label='fixed perturbation (mod interpol)', thickness=3)
        if self.plot_background:
            g += self.plot_background
        if self.function_at_border and self.covered_components:
            g +=  plot_covered_components_at_borders(self.function_at_border, self.covered_components, **kwds)
        return g

    def maybe_show_plot(self, current_dense_move_plot=None):
        if (self.any_change_components or self.any_change_moves) and self.show_plots:
            logging.info("Plotting...")
            if self.is_complete:
                tag = 'completion'
                title = "Completion of moves" 
            elif self.num_rounds == -1:
                tag = 'completion-initial'
                title = "Initial moves"
            else:
                tag = 'completion-%s' % self.num_rounds
                title = "Moves after %s completion round%s" % (self.num_rounds, "s" if self.num_rounds > 1 else "")
            g = self.plot(legend_label='moves')
            if current_dense_move_plot:
                g += current_dense_move_plot
            show_plot(g, self.show_plots, tag, legend_title=title, legend_loc="upper left", object=self)
            logging.info("Plotting... done")

    def extend_components_by_moves(self):
        """
        Compose ``self.covered_components`` with the functional directed moves.
        """
        # try extending each component by applying all the moves
        new_components = []
        self.any_change_components = False
        for component in self.covered_components:
            extended_component = component
            for dm in self.move_dict.keys():
                if self.sym_init_moves.has_key(dm) and list(intersection_of_coho_intervals([extended_component, self.move_dict[dm].intervals()])):
                    #can extend the compnent by self.sym_init_moves[dm]
                    self.any_change_components = True
                    fdm = self.sym_init_moves[dm]
                    overlapped_ints = intersection_of_coho_intervals([extended_component, fdm.intervals()]) # generator
                    moved_intervals = [[fdm.apply_to_coho_interval(overlapped_int)] for overlapped_int in overlapped_ints ]
                    extended_component = union_of_coho_intervals_minus_union_of_coho_intervals([extended_component] + moved_intervals, [])
            new_components.append(extended_component)
        # got a extended component list, now merge components
        self.covered_components = reduce_covered_components(new_components)
        # kill moves
        self.reduce_moves_by_components()

    def extend_components_by_strip_lemma(self):
        global crazy_perturbations_warning
        changed_move_keys = self.any_change_moves
        all_move_keys = self.move_dict.keys()
        current_dense_move = []
        known_extended_domains = dict()
        for dm_a in changed_move_keys:
            for dm_b in all_move_keys:
                a = self.move_dict.get(dm_a, None)
                b = self.move_dict.get(dm_b, None)
                if not a or not b:
                    continue                        # move has been killed
                if not check_for_strip_lemma_linear_independence(a, b):
                    continue   # clear obstructions to apply the strip lemma
                a_domain = extend_domain_of_move_by_adding_covered_intervals(a, self.function_at_border, self.covered_components, known_extended_domains)
                b_domain = extend_domain_of_move_by_adding_covered_intervals(b, self.function_at_border, self.covered_components, known_extended_domains)
                # check if the strip lemma gives new dense intervals
                d = check_for_strip_lemma_small_translations(a_domain, b_domain, a[1], b[1])
                # d is not dominated by covered_components because we start with reduced moves.
                if d:
                    if crazy_perturbations_warning:
                        logging.warn("This function is two-sided discontinuous at the origin. Crazy perturbations might exist.")
                    self.any_change_components = True
                    current_dense_move += d
                    logging.info("New dense move from strip lemma: %s" % d)
                    # merge components with d
                    dense_intervals, self.covered_components = merge_components_with_given_component(d, self.covered_components)
                    self.covered_components.append(dense_intervals)
                    # kill moves
                    self.reduce_moves_by_components(given_components = [dense_intervals])
        if current_dense_move:
            return plot_dense_moves(current_dense_move)
        else:
            return None

    def extend_moves_by_composition_of_moves(self):
        move_keys = self.any_change_moves
        self.any_change_moves = set()
        current_dense_move = []
        for dm_a in move_keys:
            a = self.move_dict.get(dm_a, None)
            if not a:
                continue                            # move has been killed
            # compose move a with b from sym_init_moves
            for (dm_b, b) in self.sym_init_moves.items():
                if not self.move_dict.has_key(dm_b):
                    continue                        # move has been killed
                c = compose_functional_directed_moves(a, b)
                if c:
                    self.add_move(c)

    def reduce_moves_by_components(self, given_components=None):
        """
        Reduce moves with ``self.covered_components``.
        """
        new_move_dict = dict()
        for (dm, fdm) in self.move_dict.items():
            if not given_components is None:
                reduced_fdm = fdm.restricting(given_components)
            else:
                reduced_fdm = fdm.restricting(self.covered_components)
            if reduced_fdm.intervals():
                new_move_dict[dm] = reduced_fdm
        self.move_dict = new_move_dict

    def complete_one_round(self):
        logging.info("Completing %d functional directed moves and %d covered components..." % (len(self.move_dict), len(self.covered_components)))
        if self.any_change_components:
            self.extend_components_by_moves()
        current_dense_move_plot = self.extend_components_by_strip_lemma()
        self.extend_moves_by_composition_of_moves()
        self.num_rounds += 1
        self.maybe_show_plot(current_dense_move_plot)

    def add_backward_moves(self):
        self.num_rounds = 0
        move_keys = list(self.any_change_moves)
        self.any_change_moves = set()
        for dm in move_keys:
            if dm[0] == 1:
                forward_fdm = self.move_dict[dm]
                backward_fdm = ~forward_fdm
                self.add_move(backward_fdm)
        # extend initial moves by continuity
        for dm in self.move_dict.keys():
           fdm = self.move_dict[dm]
           self.move_dict[dm] = extended_initial_move_by_continuity(fdm, self.function_at_border)
        if self.any_change_moves: # has new backward moves
            # to see that unnecessary discontinuity marks have disappeared,
            # need to set kwds['discontinuity_markers'] = True in FunctionalDirectedMove.plot()
            # and call the following no matter self.any_change_moves is True or False
            self.maybe_show_plot()
        self.any_change_moves = set(self.move_dict.keys())
        self.sym_init_moves = copy(self.move_dict)

    def complete(self, max_num_rounds=None, error_if_max_num_rounds_exceeded=True):
        if self.num_rounds == -1:
            if self.any_change_moves:
                # do not show move diagram if there is no moves.
                self.maybe_show_plot()
            self.add_backward_moves()

        while (self.any_change_components or self.any_change_moves) and (max_num_rounds is None or self.num_rounds < max_num_rounds):
            self.complete_one_round()
        if max_num_rounds is not None and self.num_rounds == max_num_rounds:
            if error_if_max_num_rounds_exceeded:
                raise MaximumNumberOfIterationsReached, "Reached %d rounds of the completion procedure, found %d directed moves and %d covered components, stopping." % (self.num_rounds, len(self.move_dict), len(self.covered_components))
            else:
                logging.info("Reached %d rounds of the completion procedure, found %d directed moves and %d covered components, stopping." % (self.num_rounds, len(self.move_dict), len(self.covered_components)))
        else:
            self.is_complete = True
            logging.info("Completion finished.  Found %d directed moves and %d covered components."
                         % (len(self.move_dict), len(self.covered_components)))


    def results(self):
        return self.move_dict.values(), self.covered_components
    
    def __repr__(self):
        if self.is_complete:
            return "<DirectedMoveCompositionCompletion (complete) with {} directed moves and {} covered components>".format(len(self.move_dict), len(self.covered_components))
        else:
            return "<DirectedMoveCompositionCompletion (incomplete, {} rounds) with {} directed moves and {} covered components>".format(self.num_rounds, len(self.move_dict), len(self.covered_components))

def directed_move_composition_completion(fdms, covered_components=[], proj_add_vert=set(), show_plots=False, plot_background=None, function_at_border=None, max_num_rounds=None, error_if_max_num_rounds_exceeded=True):
    """
    Only used in ``stuff_with_random_irrational_function()``.
    """
    completion = DirectedMoveCompositionCompletion(fdms, covered_components=covered_components, \
                                                   proj_add_vert = proj_add_vert, \
                                                   show_plots=show_plots, \
                                                   plot_background=plot_background, \
                                                   function_at_border=function_at_border)
    completion.complete(max_num_rounds=max_num_rounds, error_if_max_num_rounds_exceeded=error_if_max_num_rounds_exceeded)
    return completion.results()

def plot_completion_diagram_background(fn):
    plot_background = plot_function_at_borders(fn, color='black', **ticks_keywords(fn, y_ticks_for_breakpoints=True))
    plot_background += polygon2d([[0,0], [0,1], [1,1], [1,0]], fill=False, color='grey')
    return plot_background

# Global variable ``strategical_covered_components`` to control whether generate_covered_components_strategically() is used in place of generate_covered_components.
strategical_covered_components = False

def generate_covered_components_strategically(fn, show_plots=False):
    """
    Return both directly and indirectly covered components.

    Set ``logging.getLogger().setLevel(logging.DEBUG)`` to see proof of covered components.
    Set ``show_plots=True`` to visualize the proof.
    """
    if hasattr(fn, '_strategical_covered_components'):
        return fn._strategical_covered_components
    step = 0
    if show_plots:
        g = plot_2d_diagram(fn)
        show_plot(g, show_plots, tag=step , object=fn, show_legend=False, xmin=-0.3, xmax=1.02, ymin=-0.02, ymax=1.3)
    faces = [ face for face in generate_maximal_additive_faces(fn) if face.is_2D() ]
    edges = [ face for face in generate_maximal_additive_faces(fn) if face.is_horizontal() or face.is_diagonal() ] #face.is_1D() ]
    covered_components = []
    max_size = 1
    while max_size > 0:
        max_size = -1
        max_face = None
        def face_size(face):
            (I, J, K) = face.minimal_triple
            K_mod_1 = interval_mod_1(K)
            newly_covered = union_of_coho_intervals_minus_union_of_coho_intervals([[I], [J], [K_mod_1]], covered_components)
            return sum(interval_length(i) for i in newly_covered)
        def edge_size(edge):
            fdm = edge.functional_directed_move()
            sym_fdm = [fdm]
            if fdm.sign() == 1:
                backward_fdm = FunctionalDirectedMove(fdm.range_intervals(), (1, -fdm[1]))
                sym_fdm.append(backward_fdm)
            moved_intervals = []
            for covered_component in covered_components:
                for fdm in sym_fdm:
                    overlapped_ints = intersection_of_coho_intervals([covered_component, fdm.intervals()]) # generator
                    moved_intervals += [ [fdm.apply_to_coho_interval(overlapped_int)] for overlapped_int in overlapped_ints ]
            newly_covered = union_of_coho_intervals_minus_union_of_coho_intervals(moved_intervals, covered_components)
            return sum(interval_length(i) for i in newly_covered)

        for face in faces:
            size = face_size(face)
            if size > max_size:
                max_size = size
                max_face = face
        for edge in edges:
            size = edge_size(edge)
            if size > max_size:
                max_size = size
                max_face = edge
        if max_size <= 0:
            break

        if max_face.is_2D():
            face = max_face
            step += 1
            faces.remove(face)
            (I, J, K) = face.minimal_triple
            K_mod_1 = interval_mod_1(K)
            component = union_of_coho_intervals_minus_union_of_coho_intervals([[open_interval(* I)], [open_interval(* J)], [open_interval(* K_mod_1)]],[])
            if logging.getLogger().isEnabledFor(logging.DEBUG):
                logging.debug("Step %s: Consider the 2d additive %s.\n%s is directly covered." % (step, face, component))
            if show_plots:
                if fn.is_continuous():
                    g += face.plot(rgbcolor='red', fill_color='red')
                else:
                    g += face.plot(fill_color='red')
                g += plot_covered_components_at_borders(fn, covered_components=[component])
                show_plot(g, show_plots, tag=step , object=fn, show_legend=False, xmin=-0.3, xmax=1.02, ymin=-0.02, ymax=1.3)
            new_component, remaining_components = merge_components_with_given_component(component, covered_components)
            if new_component != component and logging.getLogger().isEnabledFor(logging.DEBUG):
                logging.debug("We obtain a new covered component %s, with overlapping components merged in." % (new_component))
            covered_components = remaining_components + [new_component]

        elif max_face.is_1D():
            edge = max_face
            step += 1
            if logging.getLogger().isEnabledFor(logging.DEBUG):
                logging.debug("Step %s: Consider the 1d additive %s." % (step, edge))
            fdm = edge.functional_directed_move()
            sym_fdm = [fdm]
            if fdm.sign() == 1:
                backward_fdm = FunctionalDirectedMove(fdm.range_intervals(), (1, -fdm[1]))
                sym_fdm.append(backward_fdm)
            for covered_component in covered_components:
                component = []
                for fdm in sym_fdm:
                    overlapped_ints = list(intersection_of_coho_intervals([covered_component, fdm.intervals()]))
                    moved_intervals = [[fdm.apply_to_coho_interval(overlapped_int)] for overlapped_int in overlapped_ints ]
                    newly_covered = union_of_coho_intervals_minus_union_of_coho_intervals(moved_intervals, covered_components)
                    if newly_covered and logging.getLogger().isEnabledFor(logging.DEBUG):
                        logging.debug("%s is indirectly covered." % (newly_covered))
                        if show_plots:
                            g += plot_covered_components_at_borders(fn, covered_components=[newly_covered])
                        component = union_of_coho_intervals_minus_union_of_coho_intervals(moved_intervals + [overlapped_ints] + [component], [])
                if component:
                    new_component, remaining_components = merge_components_with_given_component(component, covered_components)
                    if new_component != component and logging.getLogger().isEnabledFor(logging.DEBUG):
                       logging.debug("We obtain a new covered component %s, with overlapping components merged in." % (new_component))
                    covered_components = remaining_components + [new_component]
            if show_plots:
                g += edge.plot(rgbcolor='red')
                show_plot(g, show_plots, tag=step , object=fn, show_legend=False, xmin=-0.3, xmax=1.02, ymin=-0.02, ymax=1.3)

    # There will be no more new covered intervals.
    # But perhaps merging of components will happen.
    for face in faces:
        (I, J, K) = face.minimal_triple
        K_mod_1 = interval_mod_1(K)
        projections_component = union_of_coho_intervals_minus_union_of_coho_intervals([[open_interval(* I)], [open_interval(* J)], [open_interval(* K_mod_1)]],[])
        overlapping_components, remaining_components = partition_overlapping_components(projections_component, covered_components)
        if len(overlapping_components) > 1:
            new_component = union_of_coho_intervals_minus_union_of_coho_intervals(overlapping_components,[])
            step += 1
            if logging.getLogger().isEnabledFor(logging.DEBUG):
                logging.debug("Step %s: By merging components that overlap with projections of the 2d additive %s, we obtain a larger covered component %s" % (step, face, new_component))
            covered_components = remaining_components + [new_component]

    for edge in edges:
        fdm = edge.functional_directed_move()
        projections_component = union_of_coho_intervals_minus_union_of_coho_intervals([fdm.intervals(), fdm.range_intervals()],[])
        overlapping_components, remaining_components = partition_overlapping_components(projections_component, covered_components)
        if len(overlapping_components) > 1:
            new_component = union_of_coho_intervals_minus_union_of_coho_intervals(overlapping_components,[])
            step += 1
            if logging.getLogger().isEnabledFor(logging.DEBUG):
                logging.debug("Step %s: By merging components that are connected by the 1d additive %s, we obtain a larger covered component %s." % (step, edge, new_component))
            covered_components = remaining_components + [new_component]
    fn._strategical_covered_components = covered_components
    return covered_components

def generate_directly_covered_components(fn):
    """
    EXAMPLES::

        sage: logging.disable(logging.INFO)
        sage: h = gj_2_slope(3/5,1/3)
        sage: generate_directly_covered_components(h)
        [[<Int(0, 7/30)>, <Int(11/30, 3/5)>], [<Int(7/30, 11/30)>, <Int(3/5, 1)>]]
    """
    if hasattr(fn, '_directly_covered_components'):
        return fn._directly_covered_components
    covered_components = []
    for face in generate_maximal_additive_faces(fn):
        if face.is_2D():
            (I, J, K) = face.minimal_triple
            K_mod_1 = interval_mod_1(K)
            component = union_of_coho_intervals_minus_union_of_coho_intervals([[open_interval(* I)], [open_interval(* J)], [open_interval(* K_mod_1)]],[])
            covered_components.append(component)
    return reduce_covered_components(covered_components)

# alias
generate_directly_covered_intervals = generate_directly_covered_components

@cached_function
def generate_directed_move_composition_completion(fn, show_plots=False, max_num_rounds=None, error_if_max_num_rounds_exceeded=True):
    completion = getattr(fn, "_completion", None)
    if completion is None:
        functional_directed_moves = generate_functional_directed_moves(fn)
        global strategical_covered_components
        if strategical_covered_components:
            # compute both directly and indirectly covered components.
            covered_components = generate_covered_components_strategically(fn, show_plots=show_plots)
        else:
            covered_components = generate_directly_covered_components(fn)
        proj_add_vert = projections_of_additive_vertices(fn)
        if show_plots:
            plot_background = plot_completion_diagram_background(fn)
        else:
            plot_background = None
        completion = fn._completion = DirectedMoveCompositionCompletion(functional_directed_moves,
                                                                        covered_components = covered_components,
                                                                        proj_add_vert = proj_add_vert,
                                                                        show_plots=show_plots,
                                                                        plot_background=plot_background,
                                                                        function_at_border=fn)
        # To show colorful components at borders and in extend_domain_of_move_by_adding_covered_intervals, need the function_at_border. Otherwise set it to default None
        completion.complete(max_num_rounds=max_num_rounds, error_if_max_num_rounds_exceeded=error_if_max_num_rounds_exceeded)
    return completion.results()

def plot_walk_in_completion_diagram(seed, walk_dict):
    g = line([(seed,0), (seed,1)], color="limegreen", legend_label="seed value", linestyle=':')
    kwds = { 'legend_label': "reachable orbit" }
    for x in walk_dict.keys():
        g += line([(0, x), (seed, x)], color="limegreen", linestyle=':', **kwds)
        delete_one_time_plot_kwds(kwds)
    return g

def scan_domains_of_moves(functional_directed_moves):
     scans = [ scan_coho_interval_list(fdm.intervals(), fdm) for fdm in functional_directed_moves ]
     return merge(*scans)

def projections_of_additive_vertices(function):
    proj_add_vert = set()
    for (x, y, z, xeps, yeps, zeps) in generate_additive_vertices(function, reduced=True):
        proj_add_vert.update([x, y, fractional(z)])
    # returns a set, not sorted
    return proj_add_vert

def scan_zero_perturbation_point(x):
    dummy_zero_fdm = FunctionalDirectedMove([[0, 1]], (1,0))
    yield ((x, 0), 0, dummy_zero_fdm)
    yield ((x, 1), 0, dummy_zero_fdm)

def scan_zero_perturbation_points(zero_perturbation_points):
    scans = [ scan_zero_perturbation_point(x) for x in zero_perturbation_points ]
    return  merge(*scans)

def find_decomposition_into_intervals_with_same_moves(functional_directed_moves, zero_perturbation_points=set()):
    scan_of_zero_perturbation_points = scan_zero_perturbation_points(zero_perturbation_points)
    scan = merge(scan_domains_of_moves(functional_directed_moves), \
                 scan_of_zero_perturbation_points)
    moves = set()
    (on_x, on_epsilon) = (None, None)
    for ((x, epsilon), delta, move) in scan:
        if on_x and on_x < x:
            if moves:
                int = closed_or_open_or_halfopen_interval(on_x, x,
                                                          on_epsilon == 0, epsilon > 0)
                yield (int, list(moves))
        (on_x, on_epsilon) = (x, epsilon)
        if delta == -1:                         # beginning of interval
            assert move not in moves
            moves.add(move)
        elif delta == +1:                      # end of interval
            moves.remove(move)
        elif delta == 0:                       # a zero perturbation point (including sign contradiction point)
            pass
        else:
            raise ValueError, "Bad scan item"

def find_decomposition_into_stability_intervals_with_completion(fn, show_plots=False, max_num_it=None):
    if hasattr(fn, '_stability_orbits'):
        return
    fn._stability_orbits = []
    fdms, covered_components= generate_directed_move_composition_completion(fn, show_plots=show_plots)

    zero_perturbation_points = fn._completion.generate_zero_perturbation_points()
    decomposition = find_decomposition_into_intervals_with_same_moves(fdms, zero_perturbation_points )
    done_intervals = set()

    for (interval, moves) in decomposition:
        if interval not in done_intervals:
            #print interval
            orbit = set()
            walk_dict = dict()
            seed = (interval.a + interval.b) / 2
            for move in moves:
                moved_interval = move.apply_to_coho_interval(interval)
                #print "Applying move %s to %s gives %s." % (move, interval, moved_interval)

                moved_seed = move(seed)
                walk_sign= move.sign()
                done_intervals.add(moved_interval)
                orbit.add(moved_interval)
                walk_dict[moved_seed] = [walk_sign, None, None] 
            stability_orbit = (list(orbit), walk_dict, None)
            fn._stability_orbits.append(stability_orbit)
    logging.info("Total: %s stability orbits, lengths: %s" % (len(fn._stability_orbits), \
                    [ ("%s+" if to_do else "%s") % len(shifted_stability_intervals) \
                      for (shifted_stability_intervals, walk_dict, to_do) in fn._stability_orbits ]))

def zero_perturbation_partial_function(components, zero_perturbation_points):
    """
    Compute the partial function for which the perturbation, modulo
    perturbations that are interpolations of values at breakpoints, is
    known to be zero.
    """
    zero_function = FastLinearFunction(0, 0)
    pieces = []
    if zero_perturbation_points:
        pieces += [ (singleton_interval(x), zero_function) for x in zero_perturbation_points]
    if components:
        pieces += [ (interval, zero_function) for component in components for interval in component ]
    if pieces:
        return FastPiecewise(pieces)
    else:
        return None

def generate_uncovered_components(fn, show_plots=False):
    """
    EXAMPLES::

        sage: logging.disable(logging.INFO)
        sage: h = equiv7_example_1()
        sage: generate_uncovered_components(h)
        [[<Int(0, 1/4)>, <Int(1/4, 1/2)>]]
        sage: h = minimal_no_covered_interval()
        sage: generate_uncovered_components(h)
        [[<Int(0, 1/4)>, <Int(1/4, 1/2)>], [<Int(1/2, 3/4)>, <Int(3/4, 1)>]]
    """
    if not hasattr(fn, '_stability_orbits'):
        find_decomposition_into_stability_intervals_with_completion(fn, show_plots=show_plots)
    uncovered_components = [ sorted(orbit, key=coho_interval_left_endpoint_with_epsilon) \
                             for (orbit, _, _) in fn._stability_orbits]
    return uncovered_components

def stab_int_length(x):
    (orbit, walk_dict, _) = x
    int = orbit[0]
    return interval_length(int)

def generate_generic_seeds_with_completion(fn, show_plots=False, max_num_it=None):
    # Ugly compatibility interface.
    find_decomposition_into_stability_intervals_with_completion(fn, show_plots=show_plots)
    for (orbit, walk_dict, _) in sorted(fn._stability_orbits, key=stab_int_length, reverse=True):
        int = orbit[0]
        if interval_length(int) > 0:
            seed = (int.a + int.b) / 2
            stab_int = closed_or_open_or_halfopen_interval(int.a - seed, int.b - seed, int.left_closed, int.right_closed)
            yield (seed, stab_int, walk_dict)

def stuff_with_random_irrational_function():
    while True:
        del1 = randint(1, 100) / 1000
        del2 = randint(1, 60) / 1000
        print "del1 = %s, del2 = %s" % (del1, del2)
        try:
            h = the_irrational_function_t1_t2(del1=del1, del2=del2)
            break
        except ValueError:
            print "... parameters do not describe a function, retrying."
    dmoves = generate_functional_directed_moves(h)
    fdms, _ = directed_move_composition_completion(dmoves, max_num_rounds=None)
    plot_directed_moves(fdms).show(figsize=40)
    
def merit_index(fn):
    r"""
    Compute Gomory--Johnson's merit index.

    It is defined as twice the area of additive points in the unit square
    (see [RD, Definition 19.28], which refers to [61]).

    EXAMPLES:

    The merit index for GMIC is `2f^2 - 2f + 1` [RD]::

        sage: def merit_index_gmic(f):
        ....:     return 2*f^2 - 2*f + 1
        sage: merit_index(gmic(1/4)) == merit_index_gmic(1/4)
        True
        sage: merit_index(gmic(1/2)) == merit_index_gmic(1/2)
        True

    The merit index for ``drlm_2_slope_limit_1_1`` is `4 f^2 - 6 f + 3` [40, p. 164]::

        sage: def merit_index_drlm_2_slope_limit_1_1(f):
        ....:     return 4 * f^2 - 6 * f + 3
        sage: merit_index(drlm_2_slope_limit_1_1(3/5)) == merit_index_drlm_2_slope_limit_1_1(3/5)
        True
        sage: merit_index(drlm_2_slope_limit_1_1(1/2)) == merit_index_drlm_2_slope_limit_1_1(1/2)
        True

    Reference:

     - [40] S. S. Dey, J.-P. P. Richard, Y. Li, and L. A. Miller, Extreme
       inequalities for infinite group problems, Mathematical Programming 121
       (2010), 145-170.

     - [61] R. E. Gomory and E. L. Johnson, T-space and cutting planes,
       Mathematical Programming 96 (2003), 341-375.

     - [RD] J.-P. P. Richard and S. S. Dey, The group-theoretic approach in mixed
       integer programming, 50 Years of Integer Programming 1958-2008
       (M. Juenger, T. M. Liebling, D. Naddef, G. L. Nemhauser, W. R. Pulleyblank,
       G. Reinelt, G. Rinaldi, and L. A. Wolsey, eds.), Springer Berlin Heidelberg,
       2010, pp. 727-801, doi:10.1007/978-3-540-68279-0_19, ISBN 978-3-540-68274-5.
    """
    return 2 * add(Polyhedron(face.vertices).volume()
                   for face in generate_maximal_additive_faces(fn)
                   if face.is_2D())

def arithmetic_complexity(fn, f=None, q=None):
    r"""
    Compute the arithmetic complexity.

    It is defined as the least common denominator of the values fn(i/q) for i=0,1, ... ,q,
    where fn is a piecewise linear function with rational breakpoints in (1/q)Z,
    or a discrete function with its domain contained in (1/q)Z.

    EXAMPLES::

        sage: logging.disable(logging.INFO)
        sage: h = gmic(7/9)
        sage: arithmetic_complexity(h)
        14
        sage: arithmetic_complexity(restrict_to_finite_group(h))
        14
        sage: arithmetic_complexity(dg_2_step_mir_limit())
        24

    Reference:

    [KZh2015a] M. Koeppe and Y. Zhou, New computer-based search strategies for
    extreme functions of the Gomory--Johnson infinite group problem, 2015,
    e-print http://arxiv.org/abs/1506.00017 [math.OC].
    """
    if q is None:
        q = finite_group_order_from_function_f_oversampling_order(fn, f=None, oversampling=None, order=None)
    if fn.is_discrete():
        v = fn.values_at_end_points()
    elif fn.is_continuous():
        v = [fn(x/q) for x in range(q+1)]
    else:
        v = []
        for x in range(q+1):
            for epsilon in [0,1,-1]:
                try:
                    y = fn.limit(x/q, epsilon)
                    v.append(y)
                except:
                    pass
    is_rational_v, v = is_all_QQ(v)
    if is_rational_v:
        v_denominator = [denominator(y) for y in v]
        return lcm(v_denominator)
    else:
        raise ValueError, "This is a function has irrational value on (1/%s)Z, so the arithmetic_complexity is not available." % q<|MERGE_RESOLUTION|>--- conflicted
+++ resolved
@@ -452,8 +452,6 @@
         p += plot_function_at_borders(fn, covered_components = covered_components)
     return p
 
-<<<<<<< HEAD
-=======
 def plot_covered_components_at_borders(fn, covered_components=None, **kwds):
     """
     Colorful decoration.
@@ -475,7 +473,6 @@
                 p += line([(-(3/10)*y1, x1), (-(3/10)*y2, x2)], color=colors[i], zorder=-2, **kwds)
     return p
 
->>>>>>> 34b6943b
 def plot_2d_diagram_with_cones(fn, show_function=True, f=None, conesize=200):
     """
     EXAMPLES::
@@ -707,95 +704,8 @@
     else:
         raise ValueError, "Not an interval: %s" % interval
 
-<<<<<<< HEAD
-def generate_directly_covered_intervals(function):
-    if hasattr(function, '_directly_covered_intervals'):
-        return function._directly_covered_intervals
-
-    faces = generate_maximal_additive_faces(function)
-    covered_intervals = generate_directly_covered_intervals_from_faces(faces)
-    function._directly_covered_intervals = covered_intervals
-    return covered_intervals
-
-remove_duplicate_or_empty_components = True
-
-def generate_directly_covered_intervals_from_faces(faces):
-    covered_intervals = []
-    for face in faces:
-        if face.is_2D():
-            component = []
-            for int1 in face.minimal_triple:
-                component.append(interval_mod_1(int1))
-            component.sort()
-            component = merge_within_comp(component)
-            covered_intervals.append(component)
-    global remove_duplicate_or_empty_components
-    if remove_duplicate_or_empty_components:
-        remove_duplicate(covered_intervals)
-    
-    #show(plot_covered_intervals(function, covered_intervals), xmax=1.5)
-
-    for i in range(len(covered_intervals)):
-        for j in range(i+1, len(covered_intervals)):
-            if find_interior_intersection(covered_intervals[i], covered_intervals[j]):
-                covered_intervals[j] = merge_two_comp(covered_intervals[i],covered_intervals[j])
-                covered_intervals[i] = []
-    if remove_duplicate_or_empty_components:
-        covered_intervals = remove_empty_comp(covered_intervals)
-    return covered_intervals
-
-def generate_covered_intervals(function):
-    if hasattr(function, '_covered_intervals'):
-        return function._covered_intervals
-
-    logging.info("Computing covered intervals...")
-    faces = generate_maximal_additive_faces(function)
-    covered_intervals = generate_covered_intervals_from_faces(faces)
-    logging.info("Computing covered intervals... done")
-    function._covered_intervals = covered_intervals
-    return covered_intervals
-
-def generate_covered_intervals_from_faces(faces):
-    covered_intervals = generate_directly_covered_intervals_from_faces(faces)
-    # debugging plot:
-    # show(plot_covered_intervals(function, covered_intervals), \
-    #      legend_fancybox=True, \
-    #      legend_title="Directly covered, merged", \
-    #      legend_loc=2) # legend in upper left
-
-    edges = [ face.minimal_triple for face in faces if face.is_1D()]
-
-    any_change = True
-    ## FIXME: Here we saturate the covered interval components
-    ## with the edge relations.  There should be a smarter way
-    ## to avoid this while loop.  Probably by keeping track 
-    ## of a set of non-covered components (connected by edges).
-    ## --Matthias
-    while any_change:
-        any_change = False
-        for edge in edges:
-            intervals = []
-            # 0 stands for I; 1 stands for J; 2 stands for K
-            IJK = []
-            for i in range(len(edge)):
-                if len(edge[i]) == 2:
-                    intervals.append(edge[i])
-                    IJK.append(i)
-            if edge_merge(covered_intervals,intervals,IJK):
-                any_change = True
-    global remove_duplicate_or_empty_components
-    if remove_duplicate_or_empty_components:
-        covered_intervals = remove_empty_comp(covered_intervals)
-    return covered_intervals
-
-def uncovered_intervals_from_covered_intervals(covered_intervals):
-    """Compute a list of uncovered intervals, given the list of components
-    of covered intervals.
-
-=======
 def generate_covered_components(function):
     """
->>>>>>> 34b6943b
     EXAMPLES::
 
         sage: logging.disable(logging.INFO)
