--- conflicted
+++ resolved
@@ -2619,15 +2619,9 @@
     When reduced=False:
         outputs all triples satisfying `comparison' relation, for the purpose of plotting additive_limit_vertices.
     """
-<<<<<<< HEAD
-    return set(itertools.chain( \
+    return unique_list(itertools.chain( \
                 generate_type_1_vertices(fn, operator.eq, reduced=reduced, bkpt=bkpt),\
                 generate_type_2_vertices(fn, operator.eq, reduced=reduced, bkpt=bkpt)) )
-=======
-    return unique_list(itertools.chain( \
-                generate_type_1_vertices(fn, operator.eq, reduced=reduced),\
-                generate_type_2_vertices(fn, operator.eq, reduced=reduced)) )
->>>>>>> 1c982d88
 
 @cached_function
 def generate_nonsubadditive_vertices(fn, reduced=True):
