# Make sure current directory is in path.  
# That's not true while doctesting (sage -t).
if '' not in sys.path:
    sys.path = [''] + sys.path

from igp import *


import itertools

def fractional(num):
    """
    Reduce a number modulo 1.
    """
    parent = num.parent()
    one = parent._one_element
    zero = parent._zero_element
    while num > one:
        num = num - one
    while num < zero:
        num = num + one
    return num

def delta_pi(fn,x,y):
    """
    Compute the slack in subaddivity.
    """
    return fn(fractional(x))+fn(fractional(y))-fn(fractional(x+y))

def plot_2d_complex(function):
    """
    Return a plot of the horizonal lines, vertical lines, and diagonal lines of the complex.
    """
    bkpt = function.end_points()
    x = var('x')
    p = Graphics()
    kwd = ticks_keywords(function, True)
    kwd['legend_label'] = "Complex Delta pi"
    plot_kwds_hook(kwd)
    ## We now use lambda functions instead of Sage symbolics for plotting, 
    ## as those give strange errors when combined with our RealNumberFieldElement.
    for i in range(1,len(bkpt)):
        #p += plot(lambda x: bkpt[i]-x, (x, 0, bkpt[i]), color='grey', **kwd)
        p += line([(0,  bkpt[i]), (bkpt[i], 0)], color='grey', **kwd)
        kwd = {}
    for i in range(1,len(bkpt)-1):
        #p += plot(lambda x: (1+bkpt[i]-x), (x, bkpt[i], 1), color='grey')
        p += line([(bkpt[i], 1), (1, bkpt[i])], color='grey')
    for i in range(len(bkpt)):
        p += plot(bkpt[i], (0, 1), color='grey')
    y=var('y')
    for i in range(len(bkpt)):
        p += parametric_plot((bkpt[i],y),(y,0,1), color='grey')
    return p

##
##
##

def projection(vertices,linear_form):
    """
    Compute the projection of vertices based on the linear form.
    vertices is a list of vertices (2-tuples)
    linear_form is a 2-element list.
    Projection on x: [1,0]
    Projection on y: [0,1]
    Projection on x + y: [1,1]
    """
    temp = []
    for i in vertices:
        temp.append(i[0]*linear_form[0]+i[1]*linear_form[1])
    if max(temp) == min(temp):
        return [min(temp)]
    else:
        return [min(temp), max(temp)]

def projections(vertices):
    """
    Compute F(I,J,K)            
    """
    return [projection(vertices, [1,0]),projection(vertices, [0,1]),projection(vertices, [1,1])]    

def verts(I1, J1, K1):
    """
    Compute the vertices based on I, J, and K.        
    """
    temp = []
    for i in I1:
        for j in J1:
            if element_of_int(i+j,K1):
                temp.append((i,j))
    for i in I1:
        for k in K1:
            if element_of_int(k-i,J1) and (i,k-i) not in temp:
                temp.append((i,k-i))             
    for j in J1:
        for k in K1:
            if element_of_int(k-j,I1) and (k-j,j) not in temp:
                temp.append((k-j,j))
    
    if len(temp) > 0:
        return temp

# Remove duplicates in a list.
# FIXME: use some builtin instead.--Matthias
def remove_duplicate(myList):
    if myList:
        myList.sort()
        last = myList[-1]
        for i in range(len(myList)-2, -1, -1):
            if last == myList[i]:
                del myList[i]
            else:
                last = myList[i]

def triples_equal(a, b):
    return interval_equal(a[0], b[0]) and interval_equal(a[1], b[1]) and interval_equal(a[2], b[2])

def generate_maximal_additive_faces(fn):
    if hasattr(fn, '_maximal_additive_faces'):
        return fn._maximal_additive_faces
    if fn.is_discrete():
        result = generate_maximal_additive_faces_discrete(fn)
    elif fn.is_continuous():
        result = generate_maximal_additive_faces_continuous(fn)
    else:
        result = generate_maximal_additive_faces_general(fn)
    fn._maximal_additive_faces = result
    return result
            
### Create a new class representing a "face" (which knows its
### vertices, minimal triple, whether it's a translation/reflection,
### etc.; whether it's solid or dense).
class Face:
    def __init__(self, triple, vertices=None, is_known_to_be_minimal=False):
        """
        EXAMPLES::

            sage: logging.disable(logging.INFO)
            sage: f = generate_maximal_additive_faces(bhk_irrational(delta=(23/250,1/125)))
        """
        if not vertices:
            vertices = verts(triple[0], triple[1], triple[2])
            if not vertices:
                raise NotImplementedError, "An empty face. This could mean need to shift triple[2] by (1,1). Not implemented."
        self.vertices = vertices
        i, j, k = projections(vertices)
        self.minimal_triple = minimal_triple = (i, j, k)
        #self._warned_about_non_minimal_triple = False
        #if is_known_to_be_minimal and not triples_equal(minimal_triple, triple) and not self._warned_about_non_minimal_triple:
        #    logging.warn("Provided triple was not minimal: %s reduces to %s" % (triple, minimal_triple))
        #    self._warned_about_non_minimal_triple = True
            # FIXME: Check why (i,j,k) != (i,j,k+1) can happen.

    def __repr__(self):
        return '<Face ' + repr(self.minimal_triple) + '>'

    def plot(self, rgbcolor=(0.0 / 255.0, 250.0 / 255.0, 154.0 / 255.0), fill_color="mediumspringgreen", *args, **kwds):
        y = var('y')
        trip = self.minimal_triple
        vert = self.vertices
        if self.is_0D():
            return point((trip[0][0], \
                          trip[1][0]), rgbcolor = rgbcolor, size = 30, **kwds)
        elif self.is_horizontal():
            return line([(trip[0][0],trip[1][0]),(trip[0][1],trip[1][0])], rgbcolor = rgbcolor, thickness=2, **kwds)
        elif self.is_vertical():
            return line([(trip[0][0],trip[1][0]),(trip[0][0],trip[1][1])], rgbcolor = rgbcolor, thickness=2, **kwds)
        elif self.is_diagonal():
            return line([(trip[0][0],trip[2][0]-trip[0][0]),(trip[0][1],trip[2][0]-trip[0][1])], rgbcolor = rgbcolor, thickness=2, **kwds)
        elif self.is_2D():
            ## Sorting is necessary for this example:
            ## plot_2d_diagram(lift(piecewise_function_from_robert_txt_file("data/dey-richard-not-extreme.txt"))
            return polygon(convex_vert_list(vert), color=fill_color, **kwds)

    def is_directed_move(self):
        return self.is_1D() or self.is_0D()
        
    def directed_move_with_domain_and_codomain(self):
        """
        Maps a horizontal edge to a forward translation,
        a vertical edge to a backward translation, 
        a diagonal edge to a reflection.

        `domain` and `codomain` are lists of old-fashioned intervals.
        """
        # FIXME: In the discontinuous case, what is the right domain as a coho interval?
        (I, J, K) = self.minimal_triple
        if self.is_0D():
            x, y, z = I[0], J[0], K[0]
            # A 0-face corresponds to three moves:
            # \tau_y:  a translation + y with domain {x}
            # \tau_x:  a translation + x with domain {y}
            # \rho_z:  a reflection (x+y) - with domain {x, y}.
            # Because \tau_x = \tau_y \rho_z, it suffices to output
            # \tau_y and \rho_z.  We use the fact that with each additive
            # vertex, also the x_y_swapped vertex appears.
            ###
            ### FIXME: This transitivity FAILS if we use restrict=True
            ### in generate_functional_directed_moves!
            ###
            ### FIXME: This should be done relative to zero_perturbation_partial_function.
            ### Because a move is only valid if the function is fixed to zero on the move element.
            ###
            ### FIXME: To be written what this means in the continuous case.
            if x < y:
                z_mod_1 = fractional(z)
                y_adjusted = z_mod_1 - x
                return (1, y_adjusted), [[x]], [[z_mod_1]]
            else:
                return (-1, z), [[x], [y]], [[y], [x]]
        elif self.is_horizontal():
            K_mod_1 = interval_mod_1(K)
            t = K_mod_1[0] - I[0]
            return (1, t), [I], [K_mod_1]
        elif self.is_vertical():
            K_mod_1 = interval_mod_1(K)
            t = K_mod_1[0] - J[0]
            return (1, -t), [K_mod_1], [J]
        elif self.is_diagonal():
            return (-1, K[0]), [I, J], [J, I]
        else:
            raise ValueError, "Face does not correspond to a directed move: %s" % self

    def functional_directed_move(self, intervals=None):
        """If given, intervals must be sorted, disjoint"""
        directed_move, domain, codomain = self.directed_move_with_domain_and_codomain()
        fdm = FunctionalDirectedMove(domain, directed_move)
        if intervals is None: 
            return fdm
        else:
            return fdm.restricted(intervals)

    def is_0D(self):
        return len(self.vertices) == 1

    def is_1D(self):
        return len(self.vertices) == 2

    def is_2D(self):
        return len(self.vertices) > 2

    def is_horizontal(self):
        return self.is_1D() and self.vertices[0][1] == self.vertices[1][1]

    def is_vertical(self):
        return self.is_1D() and self.vertices[0][0] == self.vertices[1][0]

    def is_diagonal(self):
        return self.is_1D() and \
               self.vertices[0][0] + self.vertices[0][1] == self.vertices[1][0] + self.vertices[1][1]
    def __hash__(self):
        return sum([hash(x) for i in self.minimal_triple for x in i])
    def __cmp__(left, right):
        return cmp(left.minimal_triple, right.minimal_triple)


def plot_faces(faces, **kwds):
    p = Graphics()
    for f in faces:
        if type(f) == list or type(f) == tuple: #legacy
            f = Face(f)
        p += f.plot(**kwds)
    return p

def plot_trivial_2d_diagram_with_grid(function, xgrid=None, ygrid=None): 
    """
    Return a plot of the 2d complex with vertices marked that 
    have delta_pi == 0.  Does not use any complicated code.
    Mainly used for visually double-checking the computation of 
    maximal additive faces.
    """
    if xgrid is None:
        xgrid = function.end_points()
    if ygrid is None:
        ygrid = function.end_points()
    return point([(x,y) for x in xgrid for y in ygrid \
                  if delta_pi(function, x, y) == 0],
                 color="cyan", size = 80)

def angle_cmp(a, b, center):
    # Adapted 
    # from http://stackoverflow.com/questions/6989100/sort-points-in-clockwise-order
    if a[0] - center[0] >= 0 and b[0] - center[0] < 0:
        return int(1)
    elif a[0] - center[0] < 0 and b[0] - center[0] >= 0:
        return int(-1)
    elif a[0] - center[0] == 0 and b[0] - center[0] == 0:
        return cmp(a[1], b[1])

    det = (a[0] - center[0]) * (b[1] - center[1]) - (b[0] - center[0]) * (a[1] - center[1])
    if det < 0:
        return int(1)
    elif det > 0:
        return int(-1)

    return int(0)

import operator

def convex_vert_list(vertices):
    if len(vertices) <= 3:
        return vertices
    else:
        center = reduce(operator.add, map(vector, vertices)) / len(vertices)
        return sorted(vertices, cmp = lambda a,b: angle_cmp(a, b, center))

def plot_kwds_hook(kwds):
    pass

def plot_2d_diagram(fn, show_function=True, show_projections=True, known_minimal=False, f=None, colorful=False):
    """
    Return a plot of the 2d complex (Delta P) of `fn` with shaded
    additive faces, i.e., faces where delta pi is 0.
    
    If `known_minimal` is False (the default), highlight
    non-subadditive or non-symmetric vertices of the 2d complex.

    If `show_function` is True (the default), plot the function at the left and top borders 
    of the diagram via `plot_function_at_borders`. 

    If `show_projections` is True (the default), plot the projections p1(F), p2(F), p3(F) of 
    all full-dimensional additive faces via `plot_projections_at_borders`.

    To show only a part of the diagram, use::

        sage: plot_2d_diagram(h).show(xmin=0.25, xmax=0.35, ymin=0.25, ymax=0.35)  # not tested

    EXAMPLES::

        sage: h = FastPiecewise([[closed_interval(0,1/4), FastLinearFunction(4, 0)],
        ...                      [open_interval(1/4, 1), FastLinearFunction(4/3, -1/3)],
        ...                      [singleton_interval(1), FastLinearFunction(0,0)]])
        sage: plot_2d_diagram(h)
        Graphics object ...
        sage: h = FastPiecewise([[closed_interval(0,1/4), FastLinearFunction(4, 0)],
        ...                      [open_interval(1/4,1/2), FastLinearFunction(3, -3/4)],
        ...                      [closed_interval(1/2, 3/4), FastLinearFunction(-2, 7/4)],
        ...                      [open_interval(3/4,1), FastLinearFunction(3, -2)],
        ...                      [singleton_interval(1), FastLinearFunction(0,0)]])
        sage: plot_2d_diagram(h)
        Graphics object ...
    """
    if f is None:
        f = find_f(fn, no_error_if_not_minimal_anyway=True)
    faces = generate_maximal_additive_faces(fn)
    p = Graphics()
    kwds = { 'legend_label': "Additive face" }
    plot_kwds_hook(kwds)
    if colorful:
        covered_intervals = generate_covered_intervals(fn)
        colors = rainbow(len(covered_intervals))
        interval_color = [(interval[0], i) \
                          for (i, component) in enumerate(covered_intervals) \
                          for interval in component]
        interval_color.sort()
    else:
        covered_intervals = None
    for face in faces:
        if not covered_intervals is None and face.is_2D():
            I = face.minimal_triple[0]
            x = (I[0] + I[1]) / 2
            j = bisect_left(interval_color, (x, len(covered_intervals) + 1)) # should be bisect
            i = interval_color[j-1][1]
            p += face.plot(fill_color = colors[i], **kwds)
        else:
            p += face.plot(**kwds)
        delete_one_time_plot_kwds(kwds)

    ### For non-subadditive functions, show the points where delta_pi is negative.
    if not known_minimal:
        nonsubadditive_vertices = generate_nonsubadditive_vertices(fn, reduced=False)
        kwds = { 'legend_label' : "Subadditivity violated" }
        plot_kwds_hook(kwds)
        if fn.is_continuous():
            nonsubadditive_vertices = {(x,y) for (x, y, z, xeps, yeps, zeps) in nonsubadditive_vertices}
            p += point(list(nonsubadditive_vertices),
                       color = "red", size = 50, zorder=-1, **kwds)
            p += point([ (y,x) for (x,y) in nonsubadditive_vertices ], color = "red", size = 50, zorder=-1)
        else:
            new_legend_label = False
            for (x, y, z, xeps, yeps, zeps) in nonsubadditive_vertices:
                new_legend_label = True
                p += plot_limit_cone_of_vertex(x, y, epstriple_to_cone((xeps, yeps, zeps)))
                if x != y:
                    p += plot_limit_cone_of_vertex(y, x, epstriple_to_cone((yeps, xeps, zeps)))
            if new_legend_label:
                # add legend_label
                p += point([(0,0)], color = "red", size = 50, zorder=-10, **kwds)
                p += point([(0,0)], color = "white", size = 50, zorder=-9)
        if f is not None:
            nonsymmetric_vertices = generate_nonsymmetric_vertices(fn, f)
            kwds = { 'legend_label' : "Symmetry violated" }
            plot_kwds_hook(kwds)
            if fn.is_continuous():
                nonsymmetric_vertices = {(x,y) for (x, y, xeps, yeps) in nonsymmetric_vertices}
                p += point(list(nonsymmetric_vertices),
                           color = "mediumvioletred", size = 50, zorder=5, **kwds)
                p += point([ (y,x) for (x,y) in nonsymmetric_vertices], color = "mediumvioletred", size = 50, zorder=5)
            else:
                new_legend_label = False
                for (x, y, xeps, yeps) in nonsymmetric_vertices:
                    new_legend_label = True
                    if (xeps, yeps) == (0, 0):
                        p += point([x, y], color="mediumvioletred", size=20, zorder=5)
                    else:
                        p += disk([x, y], 3/100, (yeps* pi/2, (1 - xeps) * pi/2), color="mediumvioletred", zorder=5)
                    if x != y:
                        if (xeps, yeps) == (0, 0):
                            p += point([y, x], color="mediumvioletred", size=20, zorder=5)
                        else:
                            p += disk([y, x], 3/100, (xeps* pi/2, (1 - yeps) * pi/2), color="mediumvioletred", zorder=5)
                if new_legend_label:
                    # add legend_label
                    p += point([(0,0)], color = "mediumvioletred", size = 50, zorder=-10, **kwds)
                    p += point([(0,0)], color = "white", size = 50, zorder=-9)
    p += plot_2d_complex(fn)
    if show_projections:
        p += plot_projections_at_borders(fn)
    if show_function:
        p += plot_function_at_borders(fn, covered_intervals = covered_intervals)
    return p

def plot_2d_diagram_with_cones(fn, show_function=True, f=None):
    """
    EXAMPLES::

        sage: logging.disable(logging.INFO)
        sage: h = zhou_two_sided_discontinuous_cannot_assume_any_continuity()
        sage: g = plot_2d_diagram_with_cones(h)
        sage: h = not_minimal_2()
        sage: g = plot_2d_diagram_with_cones(h)
    """
    if f is None:
        f = find_f(fn, no_error_if_not_minimal_anyway=True)
    g = plot_2d_complex(fn)
    if show_function:
        g += plot_function_at_borders(fn)
    bkpt = uniq(copy(fn.end_points()))
    bkpt2 = bkpt[:-1] + [ x+1 for x in bkpt ]
    type_1_vertices = [(x, y, x+y) for x in bkpt for y in bkpt if x <= y]
    type_2_vertices = [(x, z-x, z) for x in bkpt for z in bkpt2 if x < z < 1+x]
    vertices = set(type_1_vertices + type_2_vertices)
    if fn.is_continuous():
        for (x, y, z) in vertices:
            deltafn = delta_pi(fn, x, y)
            if deltafn > 0:
                color = "white"
            elif deltafn == 0:
                color = "mediumspringgreen"
            else:
                color = "red"
            g += point([(x, y), (y, x)], color=color, size = 200, zorder=-1)
    else:
        for (x, y, z) in vertices:
            for (xeps, yeps, zeps) in [(0,0,0)]+list(nonzero_eps):
                deltafn = delta_pi_general(fn, x, y, (xeps, yeps, zeps))
                if deltafn > 0:
                    color = "white"
                elif deltafn == 0:
                    color = "mediumspringgreen"
                else:
                    color = "red"
                g += plot_limit_cone_of_vertex(x, y, epstriple_to_cone((xeps, yeps, zeps)), color=color, r=0.03)
                g += plot_limit_cone_of_vertex(y, x, epstriple_to_cone((yeps, xeps, zeps)), color=color, r=0.03)
    return g


def plot_function_at_borders(fn, color='blue', legend_label="Function pi", covered_intervals=None, **kwds):
    """
    Plot the function twice, on the upper and the left border, 
    to decorate 2d diagrams.
    """
    p = Graphics()
    bkpt = fn.end_points()
    limits = fn.limits_at_end_points()
    if not covered_intervals is None:
        color = 'black'
    if limits[0][0] is not None and limits[0][0] != limits[0][1]:
        p += point([(0,1), (0,0)], color=color, size = 23, zorder=-1)
    for i in range(len(bkpt) - 1):
        x1 = bkpt[i]
        y1 = limits[i][1]
        x2 = bkpt[i+1]
        y2 = limits[i+1][-1]
        y3 = limits[i+1][0]
        y4 = limits[i+1][1]
        if y1 is not None and y2 is not None:
            p += line([(x1, (3/10)*y1 + 1), (x2, (3/10)*y2 + 1)], color=color, zorder=-2, **kwds)
            delete_one_time_plot_kwds(kwds)
            p += line([(-3/10*y1, x1), (-(3/10)*y2, x2)], color=color, zorder=-2, **kwds)
        if y1 is not None and limits[i][0] != y1:
            p += point([(x1, (3/10)*y1 + 1), (-(3/10)*y1, x1)], color=color, pointsize=23, zorder=-1)
            p += point([(x1, (3/10)*y1 + 1), (-(3/10)*y1, x1)], color='white', pointsize=10, zorder=-1)
        if y2 is not None and y2 != y3:
            p += point([(x2, (3/10)*y2 + 1), (-(3/10)*y2, x2)], color=color, pointsize=23, zorder=-1)
            p += point([(x2, (3/10)*y2 + 1), (-(3/10)*y2, x2)], color='white', pointsize=10, zorder=-1)
        if y3 is not None and ((y2 != y3) or ((i < len(bkpt) - 2) and (y3 != y4))) and \
                              ((i == len(bkpt)-2) or not (y3 == y4 and y2 is None) and \
                                                     not (y2 == y3 and y4 is None)):
            p += point([(x2, (3/10)*y3 + 1), (-(3/10)*y3, x2)], color=color, pointsize=23, zorder=-1)
    if not covered_intervals is None:
        colors = rainbow(len(covered_intervals))
        for i, component in enumerate(covered_intervals):
            for interval in component:
                x1 = interval[0]
                x2 = interval[1]
                y1 = fn.limit(x1, 1)
                y2 = fn.limit(x2, -1)
                p += line([(x1, (3/10)*y1 + 1), (x2, (3/10)*y2 + 1)], color=colors[i], zorder=-2, **kwds)
                p += line([(-(3/10)*y1, x1), (-(3/10)*y2, x2)], color=colors[i], zorder=-2, **kwds)
    # add legend_label
    kwds = { 'legend_label': legend_label }
    plot_kwds_hook(kwds)
    if fn.is_discrete():
        p += point([(0,0)], color=color, pointsize=23, zorder=-10, **kwds)
        p += point([(0,0)], color='white', pointsize=23, zorder=-9)
    else:
        p += line([(0,0), (0,1)], color=color, zorder=-10, **kwds)
        p += line([(0,0), (0,1)], color='white', zorder=-9)
    # plot function at borders with different colors according to slope values.
    return p

proj_plot_width = 2/100
#proj_plot_colors = ['yellow', 'cyan', 'magenta']            # very clear but ugly
#proj_plot_colors = ['darkseagreen', 'darkseagreen', 'slategray']
proj_plot_colors = ['grey', 'grey', 'grey']
proj_plot_alpha = 0.35
#proj_plot_alpha = 1

def plot_projections_at_borders(fn):
    """
    Plot the projections p1(F), p2(F), p3(F) of all full-dimensional
    additive faces F of `fn` as gray shadows: p1(F) at the top border,
    p2(F) at the left border, p3(F) at the bottom and the right
    borders.
    """
    g = Graphics()
    I_J_verts = set()
    K_verts = set()
    kwds = { 'alpha': proj_plot_alpha, 'zorder': -10 }
    if proj_plot_colors[0] == proj_plot_colors[1] == proj_plot_colors[2]:
        IJK_kwds = [ kwds for i in range(3) ]
        kwds['legend_label'] = "projections p1(F), p2(F), p3(F)"
    elif proj_plot_colors[0] == proj_plot_colors[1]:
        IJK_kwds = [ kwds, kwds, copy(kwds) ]
        kwds['legend_label'] = "projections p1(F), p2(F)"
        IJK_kwds[2]['legend_label'] = "projections p3(F)"
    else:
        IJK_kwds = [ copy(kwds) for i in range(3) ]
        for i in range(3):
            IJK_kwds[i]['legend_label'] = "projections p_%s(F)" % (i+1)
    for i in range(3):
        #IJK_kwds[i]['legend_color'] = proj_plot_colors[i] # does not work in Sage 5.11
        IJK_kwds[i]['color'] = proj_plot_colors[i]
        plot_kwds_hook(IJK_kwds[i])
    for face in generate_maximal_additive_faces(fn):
        I, J, K = face.minimal_triple
        I_J_verts.update(I) # no need for J because the x-y swapped face will also be processed
        K_verts.update(K)
        g += plot_projections_of_one_face(face, IJK_kwds)
    for (x, y, z, xeps, yeps, zeps) in generate_nonsubadditive_vertices(fn):
        I_J_verts.add(x)
        I_J_verts.add(y)
        K_verts.add(z)
    # plot dashed help lines corresponding to non-breakpoint projections. 
    # (plot_2d_complex already draws solid lines for the breakpoints.)
    I_J_verts.difference_update(fn.end_points())
    for x in I_J_verts:
        g += line([(x, 0), (x, 1)], linestyle=':', color='grey')
        g += line([(0, x), (1, x)], linestyle=':', color='grey')
    K_verts.difference_update(fn.end_points())
    K_verts.difference_update(1 + x for x in fn.end_points())
    for z in K_verts:
        if z <= 1:
            g += line([(0, z), (z, 0)], linestyle=':', color='grey')
        else:
            g += line([(1, z-1), (z-1, 1)], linestyle=':', color='grey')
    return g

def plot_projections_of_one_face(face, IJK_kwds):
    g = Graphics()
    I, J, K = face.minimal_triple
    if face.is_2D():
        # plot I at top border
        g += polygon([(I[0], 1), (I[1], 1), (I[1], 1 + proj_plot_width), (I[0], 1 + proj_plot_width)], **IJK_kwds[0])
        delete_one_time_plot_kwds(IJK_kwds[0])
        # plot J at left border
        g += polygon([(0, J[0]), (0, J[1]), (-proj_plot_width, J[1]), (-proj_plot_width, J[0])], **IJK_kwds[1])
        delete_one_time_plot_kwds(IJK_kwds[1])
        # plot K at right/bottom borders
        if coho_interval_contained_in_coho_interval(K, [0,1]):
            g += polygon([(K[0], 0), (K[1], 0), (K[1] + proj_plot_width, -proj_plot_width), (K[0] + proj_plot_width, -proj_plot_width)], **IJK_kwds[2])
        elif coho_interval_contained_in_coho_interval(K, [1,2]):
            g += polygon([(1, K[0]-1), (1, K[1]-1), (1 + proj_plot_width, K[1] - 1 - proj_plot_width), (1 + proj_plot_width, K[0] - 1 - proj_plot_width)], **IJK_kwds[2])
        else:
            raise ValueError, "Bad face: %s" % face
        delete_one_time_plot_kwds(IJK_kwds[2])
    return g

# Assume component is sorted.
def merge_within_comp(component, one_point_overlap_suffices=False):   
    for i in range(len(component)-1):
        if component[i][1] > component[i+1][0]  \
           or (one_point_overlap_suffices and component[i][1] == component[i+1][0]):
            component[i+1] = [component[i][0],max(component[i][1],component[i+1][1])]
            component[i] = []
    component_new = []
    for int in component:
        if len(int) == 2 and max(int) <= 1:
            component_new.append(int)
    return component_new


# Assume comp1 and comp2 are sorted.    
def merge_two_comp(comp1,comp2, one_point_overlap_suffices=False):
    temp = []
    i = 0
    j = 0
    while i < len(comp1) and j < len(comp2):
        if comp1[i][0] < comp2[j][0]:
            temp.append(comp1[i])
            i = i+1
        else:
            temp.append(comp2[j])
            j = j+1
    if i == len(comp1):
        temp = temp + comp2[j:len(comp2)]
    else:
        temp = temp + comp1[i:len(comp1)]
    temp = merge_within_comp(temp, one_point_overlap_suffices=one_point_overlap_suffices)
    return temp
            

def partial_overlap(interval,component):
    """
    Return a list of the intersections of the interiors 
    of `interval` and the intervals in `component`.

    EXAMPLES::

        sage: partial_overlap([2,3], [[1,2], [3,5]])
        []
        sage: partial_overlap([2,6], [[1,3], [5,7], [7,9]])
        [[2, 3], [5, 6]]
    """
    overlap = []
    for int1 in component:
        overlapped_int = interval_intersection(interval,int1)
        if len(overlapped_int) == 2:
            overlap.append(overlapped_int)
    return overlap


def remove_empty_comp(comps):
    """
    Return a new list that includes all non-empty lists of `comps`.

    EXAMPLES::

        sage: remove_empty_comp([[[1,2]], [], [[3,4],[5,6]]])
        [[[1, 2]], [[3, 4], [5, 6]]]
    """
    temp = []
    for int in comps:
        if len(int) > 0:
            temp.append(int)
    return temp
    

def partial_edge_merge(comps, partial_overlap_intervals, ijk, ijk2, intervals, i, IJK):
    """
    Modifies the list `comps`.
    Returns whether any change occurred.
    """
    any_change = False
    for int1 in partial_overlap_intervals:
        front = int1[0] - intervals[ijk][0]
        back = intervals[ijk][1] - int1[1]
        
        # If it is not the pair I and J, then the action is a translation.
        if IJK != [0,1]:
            other = [intervals[ijk2][0]+front, intervals[ijk2][1]-back]
        # I and J implies a reflection
        else:
            other = [intervals[ijk2][0]+back, intervals[ijk2][1]-front]
        other = interval_mod_1(other)
        #print "other: ", other
            
        overlapped_component_indices = []
        i_included = False
        all_other_overlaps = []
        for k in range(len(comps)):
            other_overlap = partial_overlap(other,comps[k])
            #print "other_overlap:", other_overlap
            if other_overlap:
                #print "overlap with component", k, "is: ", other_overlap
                all_other_overlaps = merge_two_comp(all_other_overlaps, other_overlap)
                if k < i:
                    overlapped_component_indices.append(k)
                elif k > i and i_included == False:
                    overlapped_component_indices.append(i)
                    overlapped_component_indices.append(k)
                    i_included = True
                else:
                    overlapped_component_indices.append(k)
        if overlapped_component_indices == [i] :
            ## Only overlap within component i.
            # print "Self-overlap only"
            if (partial_overlap(other, comps[i]) == [other]):
                pass
            else:
                comps[overlapped_component_indices[-1]] = merge_two_comp(comps[overlapped_component_indices[-1]], [other])
                any_change = True
        elif len(overlapped_component_indices) > 0:
            ## Overlap with some other components; this will cause some merging.
            #print "Have overlapped components: ", overlapped_component_indices, "with ", i
            comps[overlapped_component_indices[-1]] = merge_two_comp(comps[overlapped_component_indices[-1]], [other])
            for j in range(len(overlapped_component_indices)-1):
                comps[overlapped_component_indices[j+1]] =  merge_two_comp(comps[overlapped_component_indices[j]],\
                     comps[overlapped_component_indices[j+1]])
                comps[overlapped_component_indices[j]] = []
            any_change = True

        # previous non-covered:
        #print "other: ", other, "all_other_overlaps: ", all_other_overlaps
        noncovered_overlap = interval_minus_union_of_intervals(other, all_other_overlaps)
        if noncovered_overlap:
            # print "Previously non-covered: ", uncovered_intervals_from_covered_intervals(comps)
            # print "Newly covered: ", noncovered_overlap
            any_change = True
            comps[i] = merge_two_comp(comps[i], noncovered_overlap)
            # print "Now non-covered: ", uncovered_intervals_from_covered_intervals(comps)
    return any_change
                  

def edge_merge(comps,intervals,IJK):
    #print "edge_merge(%s,%s,%s)" % (comps, intervals, IJK)
    any_change = False
    for i in range(len(comps)): 
        partial_overlap_intervals = partial_overlap(intervals[0],comps[i])
        # If there is overlapping...
        if len(partial_overlap_intervals) > 0:
            if partial_edge_merge(comps, partial_overlap_intervals, 0, 1, intervals, i, IJK):
                any_change = True
        # Repeat the same procedure for the other interval.
        partial_overlap_intervals = partial_overlap(intervals[1],comps[i])
        if len(partial_overlap_intervals) > 0:
            if partial_edge_merge(comps, partial_overlap_intervals, 1, 0, intervals, i, IJK):
                any_change = True
    return any_change
    
def interval_mod_1(interval):
    """
    Represent the given proper interval modulo 1
    as a subinterval of [0,1].

    EXAMPLES::

        sage: interval_mod_1([1,6/5])
        [0, 1/5]
        sage: interval_mod_1([1,2])
        [0, 1]
        sage: interval_mod_1([-3/10,-1/10])
        [7/10, 9/10]
        sage: interval_mod_1([-1/5,0])
        [4/5, 1]        
    """
    interval = copy(interval)
    if len(interval) == 0:
        return interval
    elif len(interval) == 1:
        while interval[0] >= 1:
            interval[0] -= 1
        while interval[0] < 0:
            interval[0] += 1
        return interval
    elif len(interval) == 2:
        assert interval[0] < interval[1]
        while interval[0] >= 1:
            interval[0] = interval[0] - 1
            interval[1] = interval[1] - 1
        while interval[1] <= 0:
            interval[0] = interval[0] + 1
            interval[1] = interval[1] + 1
        assert not(interval[0] < 1 and interval[1] > 1) 
        return interval
    else:
        raise ValueError, "Not an interval: %s" % interval

def generate_directly_covered_intervals(function):
    if hasattr(function, '_directly_covered_intervals'):
        return function._directly_covered_intervals

    faces = generate_maximal_additive_faces(function)
    covered_intervals = generate_directly_covered_intervals_from_faces(faces)
    function._directly_covered_intervals = covered_intervals
    return covered_intervals

def generate_directly_covered_intervals_from_faces(faces):
    covered_intervals = []
    for face in faces:
        if face.is_2D():
            component = []
            for int1 in face.minimal_triple:
                component.append(interval_mod_1(int1))
            component.sort()
            component = merge_within_comp(component)
            covered_intervals.append(component)
            
    remove_duplicate(covered_intervals)
    
    #show(plot_covered_intervals(function, covered_intervals), xmax=1.5)

    for i in range(len(covered_intervals)):
        for j in range(i+1, len(covered_intervals)):
            if find_interior_intersection(covered_intervals[i], covered_intervals[j]):
                covered_intervals[j] = merge_two_comp(covered_intervals[i],covered_intervals[j])
                covered_intervals[i] = []
                    
    covered_intervals = remove_empty_comp(covered_intervals)
    return covered_intervals

def generate_covered_intervals(function):
    if hasattr(function, '_covered_intervals'):
        return function._covered_intervals

    logging.info("Computing covered intervals...")
<<<<<<< HEAD
=======
    covered_intervals = copy(generate_directly_covered_intervals(function))
>>>>>>> 74b0d1b0
    faces = generate_maximal_additive_faces(function)
    covered_intervals = generate_covered_intervals_from_faces(faces)
    logging.info("Computing covered intervals... done")
    function._covered_intervals = covered_intervals
    return covered_intervals

def generate_covered_intervals_from_faces(faces):
    covered_intervals = generate_directly_covered_intervals_from_faces(faces)
    # debugging plot:
    # show(plot_covered_intervals(function, covered_intervals), \
    #      legend_fancybox=True, \
    #      legend_title="Directly covered, merged", \
    #      legend_loc=2) # legend in upper left

    edges = [ face.minimal_triple for face in faces if face.is_1D()]

    any_change = True
    ## FIXME: Here we saturate the covered interval components
    ## with the edge relations.  There should be a smarter way
    ## to avoid this while loop.  Probably by keeping track 
    ## of a set of non-covered components (connected by edges).
    ## --Matthias
    while any_change:
        any_change = False
        for edge in edges:
            intervals = []
            # 0 stands for I; 1 stands for J; 2 stands for K
            IJK = []
            for i in range(len(edge)):
                if len(edge[i]) == 2:
                    intervals.append(edge[i])
                    IJK.append(i)
            if edge_merge(covered_intervals,intervals,IJK):
                any_change = True

    covered_intervals = remove_empty_comp(covered_intervals)
    return covered_intervals

def uncovered_intervals_from_covered_intervals(covered_intervals):
    """Compute a list of uncovered intervals, given the list of components
    of covered intervals.

    EXAMPLES::

        sage: uncovered_intervals_from_covered_intervals([[[10/17, 11/17]], [[5/17, 6/17], [7/17, 8/17]]])
        [[0, 5/17], [6/17, 7/17], [8/17, 10/17], [11/17, 1]]
        sage: uncovered_intervals_from_covered_intervals([])
        [[0, 1]]
    """
    if not covered_intervals:
        return [[0,1]]
    covered = reduce(merge_two_comp, covered_intervals)
    return interval_minus_union_of_intervals([0,1], covered)

def generate_uncovered_intervals(function):
    """
    Compute a sorted list of uncovered intervals.
    """
    if hasattr(function, '_uncovered_intervals'):
        return function._uncovered_intervals
    covered_intervals = generate_covered_intervals(function)
    result = uncovered_intervals_from_covered_intervals(covered_intervals)
    function._uncovered_intervals = result
    return result

def ticks_keywords(function, y_ticks_for_breakpoints=False):
    """
    Compute `plot` keywords for displaying the ticks.
    """
    xticks = function.end_points()
    f = find_f(function, no_error_if_not_minimal_anyway=True)
    if f is not None and not f in xticks:
        xticks.append(f)
    xtick_formatter = [ "$%s$" % latex(x) for x in xticks ]
    #xtick_formatter = 'latex'  # would not show rationals as fractions
    ytick_formatter = None
    if y_ticks_for_breakpoints:
        yticks = xticks
        ytick_formatter = xtick_formatter
    else:
        #yticks = 1/5
        yticks = uniq([1] + [ y for limits in function.limits_at_end_points() for y in limits if y is not None ])
        ytick_formatter = [ "$%s$" % latex(y) for y in yticks ]
    ## FIXME: Can we influence ticks placement as well so that labels don't overlap?
    ## or maybe rotate labels 90 degrees?
    return {'ticks': [xticks, yticks], \

            'gridlines': True, \
            'tick_formatter': [xtick_formatter, ytick_formatter]}

def delete_one_time_plot_kwds(kwds):
    if 'legend_label' in kwds:
        del kwds['legend_label']
    if 'ticks' in kwds:
        del kwds['ticks']
    if 'tick_formatter' in kwds:
        del kwds['tick_formatter']

def plot_covered_intervals(function, covered_intervals=None, uncovered_color='black', labels=None,
                           show_one_point_overlap_markers=None, **plot_kwds):
    """
    Return a plot of the covered and uncovered intervals of `function`.
    """
    if covered_intervals is None:
        covered_intervals = generate_covered_intervals(function)
        uncovered_intervals = generate_uncovered_intervals(function)
    else:
        uncovered_intervals = uncovered_intervals_from_covered_intervals(covered_intervals)
    # Plot the function with different colors.
    # Each component has a unique color.
    # The uncovered intervals is by default plotted in black.
    colors = rainbow(len(covered_intervals))
    graph = Graphics()
    kwds = copy(plot_kwds)
    kwds.update(ticks_keywords(function))
    if uncovered_intervals:
        kwds.update({'legend_label': "not covered"})
        plot_kwds_hook(kwds)
        graph += plot(function, color = uncovered_color, **kwds)
        delete_one_time_plot_kwds(kwds)
    elif not function.is_continuous(): # to plot the discontinuity markers
        graph += plot(function, color = uncovered_color, **kwds)
        delete_one_time_plot_kwds(kwds)
    if show_one_point_overlap_markers is None:
        show_one_point_overlap_markers = not function.is_continuous()
    for i, component in enumerate(covered_intervals):
        if labels is None:
            label = "covered component %s" % (i+1)
        else:
            label = labels[i]
        kwds.update({'legend_label': label})
        plot_kwds_hook(kwds)
        last_endpoint = None
        for interval in component:
            linear = function.which_function((interval[0] + interval[1])/2)
            # We do not plot anything if float(interval[0])==float(interval[1]) because
            # otherwise plot complains that
            # "start point and endpoint must be different"
            if float(interval[0])<float(interval[1]):
                graph += plot(linear, interval, color=colors[i], zorder=-1, **kwds)
                # zorder=-1 puts them below the discontinuity markers,
                # above the black function.
                delete_one_time_plot_kwds(kwds)
                # Show a little marker where adjacent intervals of the same component end
                # if the function is continuous at that point.
                # For example, in zhou_two_sided_discontinuous_cannot_assume_any_continuity, or
                # hildebrand_discont_3_slope_1().
                if show_one_point_overlap_markers and interval[0] == last_endpoint:
                    limits = function.limits(last_endpoint)
                    if limits[0] == limits[1] == limits[2]:
                        slope = linear._slope
                        scale = 0.01
                        dx = scale * slope / sqrt(1 + slope**2) # FIXME: this tries to make it orthogonal to the slope
                        dy = -scale / sqrt(1 + slope**2)        # but fails to take the aspect ratio of the plot into account.
                        graph += line([(last_endpoint - dx, function(last_endpoint) - dy), (last_endpoint + dx, function(last_endpoint) + dy)],
                                      color=colors[i], zorder=-1)
            last_endpoint = interval[1]
    return graph

def number_of_components(fn):
    """
    Return the number of connected components of `fn`.

    This is an upper bound on `number_of_slopes`.

    EXAMPLES::

        sage: logging.disable(logging.WARN)
        sage: number_of_components(gmic())
        2
        sage: number_of_components(gomory_fractional())
        1
        sage: number_of_slopes(not_extreme_1())
        3
        sage: number_of_components(not_extreme_1())
        4
    """
    return len(generate_covered_intervals(fn))

def slopes_intervals_dict(fn):
    """
    Return a dictionary mapping slope values to a list of intervals of that slope.

    EXAMPLES::

        sage: logging.disable(logging.INFO)
        sage: slopes_intervals_dict(gmic(1/2))[2]
        [(0, 1/2)]
    """
    slopes_dict = dict()
    for i, f in fn.list():
        if interval_length(i) > 0:
            try: # Make sure we don't fail if passed a non-FastLinearFunction
                if f._slope not in slopes_dict:
                    slopes_dict[f._slope] = []
                slopes_dict[f._slope].append((i[0], i[1]))
            except AttributeError:
                pass
    return slopes_dict

def number_of_slopes(fn):
    """
    Return the number of different slopes of `fn`.

    If `fn` is discrete, this is defined as the number of different slopes
    of its piecewise linear continuous interpolation.

    EXAMPLES::

        sage: logging.disable(logging.WARN)
        sage: number_of_slopes(gmic())
        2
        sage: number_of_slopes(gomory_fractional())
        1
        sage: number_of_slopes(automorphism(restrict_to_finite_group(gmic(10/11)), 3))
        2
    """
    if fn.is_discrete():
        fn = interpolate_to_infinite_group(fn)
    return len(slopes_intervals_dict(fn))

def plot_with_colored_slopes(fn):
    """
    Return a plot of `fn`, with pieces of different slopes in different colors.
    """
    slopes_dict = slopes_intervals_dict(fn)
    return plot_covered_intervals(fn, slopes_dict.values(), labels=[ "Slope %s" % s for s in slopes_dict.keys() ])

def zero_perturbation_partial_function(function):
    """
    Compute the partial function for which the perturbation, modulo
    perturbations that are interpolations of values at breakpoints, is
    known to be zero.
    """
    zero_function = FastLinearFunction(0, 0)
    pieces = [ (singleton_interval(x), zero_function) for x in function.end_points() ]
    pieces += [ (interval, zero_function) for component in generate_covered_intervals(function) for interval in component ]
    return FastPiecewise(pieces)

### Minimality check.

def subadditivity_test(fn):
    """
    Check if `fn` is subadditive.
    """
    result = True
    for (x, y, z, xeps, yeps, zeps) in generate_nonsubadditive_vertices(fn, reduced=True):
        logging.info("pi(%s%s) + pi(%s%s) - pi(%s%s) < 0" % (x, print_sign(xeps), y, print_sign(yeps), z, print_sign(zeps)))
        result = False
    if result:
        logging.info("pi is subadditive.")
    else:
        logging.info("Thus pi is not subadditive.")
    return result

def symmetric_test(fn, f):
    """
    Check if `fn` is symmetric.
    """
    result = True
    if fn(f) != 1:
        logging.info('pi(f) is not equal to 1.')
        result = False
    result = True
    for (x, y, xeps, yeps) in generate_nonsymmetric_vertices(fn, f):
        logging.info("pi(%s%s) + pi(%s%s) is not equal to 1" % (x, print_sign(xeps), y, print_sign(yeps)))
        result = False
    if result:
        logging.info('pi is symmetric.')
    else:
        logging.info('Thus pi is not symmetric.')
    return result

def find_f(fn, no_error_if_not_minimal_anyway=False):
    """
    Find the value of `f' for the given function `fn'.
    """
    if hasattr(fn, '_f'):
        return fn._f
    f = None
    for x in fn.end_points():
        if fn(x) > 1 or fn(x) < 0: 
            if no_error_if_not_minimal_anyway:
                logging.info('pi is not minimal because it does not stay in the range of [0, 1].')
                return None
            raise ValueError, "The given function does not stay in the range of [0, 1], so cannot determine f.  Provide parameter f to minimality_test or extremality_test."
    for x in fn.end_points():
        if fn(x) == 1:
            if not f is None:
                logging.warn("The given function has more than one breakpoint where the function takes the value 1; using f = %s.  Provide parameter f to minimality_test or extremality_test if you want a different f." % f)
                return f
            else:
                f = x
    if not f is None:
        fn._f = f
        return f
    if no_error_if_not_minimal_anyway:
        logging.info('pi is not minimal because it has no breakpoint where the function takes value 1.')
        return None
    raise ValueError, "The given function has no breakpoint where the function takes value 1, so cannot determine f.  Provide parameter f to minimality_test or extremality_test."

def minimality_test(fn, show_plots=False, f=None):
    """
    Check if `fn` is minimal with respect to the group relaxation with the given `f`. 

    If `f` is not provided, use the one found by `find_f`.

    If `show_plots` is True (default: False), show an illustrating diagram.

    This function verifies that function values stay between 0 and 1 and
    calls `subadditivity_test` and `symmetric_test`.

    EXAMPLES::

        sage: logging.disable(logging.INFO)
        sage: minimality_test(piecewise_function_from_breakpoints_and_values([0,1/5,4/5,1],[0,1/2,1,0]))
        False
        sage: minimality_test(piecewise_function_from_breakpoints_and_values([0,1/2,1], [0,2,0]))
        False
    """
    for x in fn.values_at_end_points():
        if (x < 0) or (x > 1):
            logging.info('pi is not minimal because it does not stay in the range of [0, 1].')
            return False
    if f is None:
        f = find_f(fn, no_error_if_not_minimal_anyway=True)
        if f is None:
            return False
    if fn(0) != 0:
        logging.info('pi is NOT minimal because pi(0) is not equal to 0.')
        return False
    logging.info('pi(0) = 0')
    bkpt = fn.end_points()
    if not fn.is_continuous():
        limits = fn.limits_at_end_points()
        for x in limits:
            if not ((x[-1] is None or 0 <= x[-1] <=1) and (x[1] is None or 0 <= x[1] <=1)):
                logging.info('pi is not minimal because it does not stay in the range of [0, 1].')
                return False
    if subadditivity_test(fn) and symmetric_test(fn, f):
        logging.info('Thus pi is minimal.')
        is_minimal = True
    else:
        logging.info('Thus pi is NOT minimal.')
        is_minimal = False
    if show_plots:
        logging.info("Plotting 2d diagram...")
        show_plot(plot_2d_diagram(fn, known_minimal=is_minimal, f=f),
                  show_plots, tag='2d_diagram', object=fn)
        logging.info("Plotting 2d diagram... done")
    return is_minimal

try:
    # Sage Trac 14801 replaced the implementation of piecewise functions.
    # We use the old one, for the time being.
    from sage.functions.piecewise_old import PiecewisePolynomial
except:
    from sage.functions.piecewise import PiecewisePolynomial

from bisect import bisect_left

# Global variable to contole repr of FastPiecewise.
show_values_of_fastpiecewise =  True

class FastPiecewise (PiecewisePolynomial):
    """
    Returns a piecewise function from a list of (interval, function)
    pairs.

    Uses binary search to allow for faster function evaluations
    than the standard class PiecewisePolynomial.
    """
    def __init__(self, list_of_pairs, var=None, periodic_extension=True, merge=True):
        """
        EXAMPLES::

            sage: h = FastPiecewise([[(3/10, 15/40), FastLinearFunction(1, 0)], [(13/40, 14/40), FastLinearFunction(1, 0)]], merge=True)
            sage: len(h.intervals())
            1
            sage: h.intervals()[0][0], h.intervals()[0][1]
            (3/10, 3/8)
            sage: h = FastPiecewise([[(3/10, 15/40), FastLinearFunction(1, 0)], [(13/40, 14/40), FastLinearFunction(1, 0)], [(17,18), FastLinearFunction(77,78)]], merge=True)
            sage: len(h.intervals())
            2
            sage: h.intervals()[0][0], h.intervals()[0][1]
            (3/10, 3/8)
        """
        # Sort intervals according to their left endpoints; In case of equality, place single point before interval. 
        list_of_pairs = sorted(list_of_pairs, key = lambda (i, f): coho_interval_left_endpoint_with_epsilon(i))
        if merge:
            merged_list_of_pairs = []
            intervals_to_scan = []
            singleton = None
            common_f = None
            for (i, f) in list_of_pairs:
                if len(i) == 1:
                    i = singleton_interval(i[0])            # upgrade to coho interval
                if common_f == f:
                    intervals_to_scan.append(i)
                    singleton = None
                elif common_f is not None and singleton is not None and common_f(singleton) == f(singleton):
                    intervals_to_scan.append(i)
                    singleton = None
                    common_f = f
                elif i[0] == i[1] and common_f is not None and common_f(i[0]) == f(i[0]):
                    intervals_to_scan.append(i)
                else:
                    merged_intervals = union_of_coho_intervals_minus_union_of_coho_intervals([[interval] for interval in intervals_to_scan], [],
                                                                                             old_fashioned_closed_intervals=True)
                    for merged_interval in merged_intervals:
                        merged_list_of_pairs.append((merged_interval, common_f))
                    intervals_to_scan = [i]
                    if i[0] == i[1]:
                        singleton = i[0]
                    else:
                        singleton = None
                    common_f = f
            merged_intervals = union_of_coho_intervals_minus_union_of_coho_intervals([[interval] for interval in intervals_to_scan], [],
                                                                                     old_fashioned_closed_intervals=True)
            for merged_interval in merged_intervals:
                merged_list_of_pairs.append((merged_interval, common_f))
            list_of_pairs = merged_list_of_pairs
            
        PiecewisePolynomial.__init__(self, list_of_pairs, var)

        intervals = self._intervals
        functions = self._functions
        # end_points are distinct.
        end_points = []
        # ith_at_end_points records in which interval the end_point first appears as a left_end or right_end.
        ith_at_end_points = []
        # record the value at each end_point, value=None if end_point is not in the domain.
        values_at_end_points = []
        # record function values at [x, x+, x-] for each endpoint x.
        limits_at_end_points = []
        left_limit = None
        for i in range(len(intervals)):
            left_value = None
            if len(intervals[i]) <= 2 or intervals[i].left_closed:
                left_value = functions[i](intervals[i][0])
            if intervals[i][0] != intervals[i][1]:
                right_limit = functions[i](intervals[i][0])
            else:
                right_limit = None
            if (end_points == []) or (end_points[-1] != intervals[i][0]):
                end_points.append(intervals[i][0])
                ith_at_end_points.append(i)
                values_at_end_points.append(left_value)
                if limits_at_end_points != []:
                    limits_at_end_points[-1][1]= None
                limits_at_end_points.append([left_value, right_limit, None])
            else:
                if left_value is not None:
                    values_at_end_points[-1] = left_value
                    limits_at_end_points[-1][0] = left_value
                limits_at_end_points[-1][1] = right_limit
            right_value = None
            if len(intervals[i]) <= 2 or intervals[i].right_closed:
                right_value = functions[i](intervals[i][1])
            if intervals[i][0] != intervals[i][1]:
                left_limit = functions[i](intervals[i][1])
                end_points.append(intervals[i][1])
                ith_at_end_points.append(i)
                values_at_end_points.append(right_value)
                limits_at_end_points.append([right_value, None, left_limit])
            elif right_value is not None:
                values_at_end_points[-1] = right_value        
        if periodic_extension and limits_at_end_points != []:
            #if values_at_end_points[0] != values_at_end_points[-1]:
            #    logging.warn("Function is actually not periodically extendable.")
            #    periodic_extension = False
            #else:
                limits_at_end_points[0][-1] = limits_at_end_points[-1][-1]
                limits_at_end_points[-1][1] = limits_at_end_points[0][1]
        self._end_points = end_points
        self._ith_at_end_points = ith_at_end_points
        self._values_at_end_points = values_at_end_points
        self._limits_at_end_points = limits_at_end_points
        self._periodic_extension = periodic_extension
        self._call_cache = dict()

        is_continuous = True
        if len(end_points) == 1 and end_points[0] is None:
            is_continuous = False
        elif len(end_points)>= 2:
            [m0, r0, l0] = limits_at_end_points[0]
            [m1, r1, l1] = limits_at_end_points[-1]
            if m0 is None or r0 is None or  m0 != r0 or l1 is None or m1 is None or l1 != m1:
                is_continuous = False
            else:
                for i in range(1, len(end_points)-1):
                    [m, r, l] = limits_at_end_points[i]
                    if l is None or m is None or r is None or not(l == m == r):
                        is_continuous = False
                        break
        self._is_continuous = is_continuous

    # The following makes this class hashable and thus enables caching
    # of the above functions; but we must promise not to modify the
    # contents of the instance.
    def __hash__(self):
        return id(self)

    def is_continuous(self):
        """
        return if function is continuous
        """
        return self._is_continuous
        
    def is_discrete(self):
        """
        Return if the function is discrete, i.e., all pieces are singletons
        """
        return all(interval_length(interval) == 0 for interval in self.intervals())

    def end_points(self):
        """
        Returns a list of all interval endpoints for this function.
        
        EXAMPLES::
        
            sage: f1(x) = 1
            sage: f2(x) = 2
            sage: f3(x) = 1-x
            sage: f4(x) = x^2-5
            sage: f = FastPiecewise([[open_interval(0,1),f1],[singleton_interval(1),f2],[open_interval(1,2),f3],[(2,3),f4]])
            sage: f.end_points()
            [0, 1, 2, 3]
            sage: f = FastPiecewise([[open_interval(0,1),f1],[open_interval(2,3),f3]])
            sage: f.end_points()
            [0, 1, 2, 3]
        """
        return self._end_points

    def values_at_end_points(self):
        """
        Returns a list of function values at all endpoints for this function.

        EXAMPLES::

            sage: f1(x) = 1
            sage: f2(x) = 1-x
            sage: f3(x) = exp(x)
            sage: f4(x) = 4
            sage: f5(x) = sin(2*x)
            sage: f6(x) = x-3
            sage: f7(x) = 7
            sage: f = FastPiecewise([[right_open_interval(0,1),f1], \
            ...                      [right_open_interval(1,2),f2],\
            ...                      [open_interval(2,3),f3],\
            ...                      [singleton_interval(3),f4],\
            ...                      [left_open_interval(3,6),f5],\
            ...                      [open_interval(6,7),f6],\
            ...                      [(9,10),f7]])
            sage: f.values_at_end_points()
            [1, 0, None, 4, sin(12), None, 7, 7]
        """
        return self._values_at_end_points

    def limits_at_end_points(self):
        """
        Returns a list of 3-tuples [function value, right_limit, left_limit] at all endpoints for this function.

        EXAMPLES::

            sage: f1(x) = 1
            sage: f2(x) = 1-x
            sage: f3(x) = exp(x)
            sage: f4(x) = 4
            sage: f5(x) = sin(2*x)
            sage: f6(x) = x-3
            sage: f7(x) = 7
            sage: f = FastPiecewise([[right_open_interval(0,1),f1], \
            ...                      [right_open_interval(1,2),f2],\
            ...                      [open_interval(2,3),f3],\
            ...                      [singleton_interval(3),f4],\
            ...                      [left_open_interval(3,6),f5],\
            ...                      [open_interval(6,7),f6],\
            ...                      [(9,10),f7]], periodic_extension= False)
            sage: f.limits_at_end_points()
            [[1, 1, None], [0, 0, 1], [None, e^2, -1], [4, sin(6), e^3], [sin(12), 3, sin(12)], [None, None, 4], [7, 7, None], [7, None, 7]]
        """
        return self._limits_at_end_points

    def which_function(self, x0):
        """
        Returns the function piece used to evaluate self at x0.
        
        EXAMPLES::
        
            sage: f1(x) = 1
            sage: f2(x) = 1-x
            sage: f3(x) = exp(x)
            sage: f4(x) = sin(2*x)
            sage: f = FastPiecewise([[(0,1),f1],
            ...                      [(1,2),f2],
            ...                      [(2,3),f3],
            ...                      [(3,10),f4]])
            sage: f.which_function(0.5) is f1
            True
            sage: f.which_function(1) in [f1, f2]
            True
            sage: f.which_function(5/2) is f3
            True
            sage: f.which_function(3) in [f3, f4]
            True
            sage: f.which_function(-1)
            Traceback (most recent call last):
            ...
            ValueError: Value not defined at point -1, outside of domain.
            sage: f.which_function(11)
            Traceback (most recent call last):
            ...
            ValueError: Value not defined at point 11, outside of domain.
            sage: f = FastPiecewise([[right_open_interval(0,1),f1],
            ...                      [right_open_interval(1,2),f2],
            ...                      [right_open_interval(2,3),f3],
            ...                      [closed_interval(3,10),f4]])
            sage: f.which_function(0.5) is f1
            True
            sage: f.which_function(1) is f2
            True
            sage: f.which_function(5/2) is f3
            True
            sage: f.which_function(3) is f4
            True
            sage: f = FastPiecewise([[open_interval(0,1),f1],
            ...                      [right_open_interval(2,3),f3]])
            sage: f.which_function(0)
            Traceback (most recent call last):
            ...
            ValueError: Value not defined at point 0, outside of domain.
            sage: f.which_function(0.5) is f1
            True
            sage: f.which_function(1)
            Traceback (most recent call last):
            ...
            ValueError: Value not defined at point 1, outside of domain.
            sage: f.which_function(3/2)
            Traceback (most recent call last):
            ...
            ValueError: Value not defined at point 3/2, outside of domain.
            sage: f.which_function(2) is f3
            True
            sage: f.which_function(5/2) is f3
            True
            sage: f.which_function(3)
            Traceback (most recent call last):
            ...
            ValueError: Value not defined at point 3, outside of domain.
        """
        endpts = self.end_points()
        ith = self._ith_at_end_points
        i = bisect_left(endpts, x0)
        if i >= len(endpts):
            raise ValueError,"Value not defined at point %s, outside of domain." % x0
        if x0 == endpts[i]:
            if self._values_at_end_points[i] is not None:
                if self.functions()[ith[i]](x0) == self._values_at_end_points[i]:
                    return self.functions()[ith[i]]
                else:
                    return self.functions()[ith[i]+1]
            else:
                raise ValueError,"Value not defined at point %s, outside of domain." % x0
        if i == 0:
            raise ValueError,"Value not defined at point %s, outside of domain." % x0
        if is_pt_in_interval(self._intervals[ith[i]],x0):
            return self.functions()[ith[i]]
        raise ValueError,"Value not defined at point %s, outside of domain." % x0

    def __call__(self,x0):
        """
        Evaluates self at x0. 
        
        EXAMPLES::
        
            sage: f1(x) = 1
            sage: f2(x) = 1-x

            sage: f3(x) = exp(x)
            sage: f4(x) = sin(2*x)
            sage: f = FastPiecewise([[(0,1),f1],
            ...                      [(1,2),f2],
            ...                      [(2,3),f3],
            ...                      [(3,10),f4]])
            sage: f(0.5)
            1
            sage: f(1)
            0
            sage: f(5/2)
            e^(5/2)
            sage: f(3)
            sin(6)
            sage: f(-1)
            Traceback (most recent call last):
            ...
            ValueError: Value not defined at point -1, outside of domain.
            sage: f(11)
            Traceback (most recent call last):
            ...
            ValueError: Value not defined at point 11, outside of domain.
            sage: f = FastPiecewise([[right_open_interval(0,1),f1],
            ...                      [right_open_interval(1,2),f2],
            ...                      [right_open_interval(2,3),f3],
            ...                      [closed_interval(3,10),f4]])
            sage: f(0.5)
            1
            sage: f(1)
            0
            sage: f(5/2)
            e^(5/2)
            sage: f(3)
            sin(6)
            sage: f = FastPiecewise([[open_interval(0,1),f1],
            ...                      [right_open_interval(2,3),f3]])
            sage: f(0)
            Traceback (most recent call last):
            ...
            ValueError: Value not defined at point 0, outside of domain.
            sage: f(0.5)
            1
            sage: f(1)
            Traceback (most recent call last):
            ...
            ValueError: Value not defined at point 1, outside of domain.
            sage: f(3/2)
            Traceback (most recent call last):
            ...
            ValueError: Value not defined at point 3/2, outside of domain.
            sage: f(2)
            e^2
            sage: f(5/2)
            e^(5/2)
            sage: f(3)
            Traceback (most recent call last):
            ...
            ValueError: Value not defined at point 3, outside of domain.
        """
        # fast path 
        result = self._call_cache.get(x0)
        if result is not None:
            return result
        # Remember that intervals are sorted according to their left endpoints; singleton has priority.
        endpts = self.end_points()
        ith = self._ith_at_end_points
        i = bisect_left(endpts, x0)
        if i >= len(endpts):
            raise ValueError,"Value not defined at point %s, outside of domain." % x0
        if x0 == endpts[i]:
            if self._values_at_end_points[i] is not None:
                result = self._values_at_end_points[i]
                self._call_cache[x0] = result
                return result
            else:
                raise ValueError,"Value not defined at point %s, outside of domain." % x0
        if i == 0:
            raise ValueError,"Value not defined at point %s, outside of domain." % x0
        if is_pt_in_interval(self._intervals[ith[i]],x0):
            result = self.functions()[ith[i]](x0)
            self._call_cache[x0] = result
            return result
        raise ValueError,"Value not defined at point %s, outside of domain." % x0

    def limits(self, x0):
        """
        return [function value at x0, function value at x0+, function value at x0-].

        EXAMPLES::

            sage: f1(x) = 1
            sage: f2(x) = 1-x
            sage: f3(x) = exp(x)
            sage: f4(x) = 4
            sage: f5(x) = sin(2*x)
            sage: f6(x) = x-3
            sage: f7(x) = 7
            sage: f = FastPiecewise([[right_open_interval(0,1),f1], \
            ...                      [right_open_interval(1,2),f2],\
            ...                      [open_interval(2,3),f3],\
            ...                      [singleton_interval(3),f4],\
            ...                      [left_open_interval(3,6),f5],\
            ...                      [open_interval(6,7),f6],\
            ...                      [(9,10),f7]], periodic_extension=False)
            sage: f.limits(1/2)
            [1, 1, 1]
            sage: f.limits(1)
            [0, 0, 1]
            sage: f.limits(2)
            [None, e^2, -1]
            sage: f.limits(3)
            [4, sin(6), e^3]
            sage: f.limits(6)
            [sin(12), 3, sin(12)]
            sage: f.limits(7)
            [None, None, 4]
            sage: f.limits(8)
            [None, None, None]
            sage: f.limits(9)
            [7, 7, None]
        """
        endpts = self.end_points()
        ith = self._ith_at_end_points
        i = bisect_left(endpts, x0)
        if i >= len(endpts):
            return [None, None, None]
        if x0 == endpts[i]:
            return self.limits_at_end_points()[i]
        if i == 0:
            return [None, None, None]
        if is_pt_in_interval(self._intervals[ith[i]],x0):
            result = self.functions()[ith[i]](x0)
            return [result, result, result]
        return [None, None, None]

    def limit(self, x0, epsilon):
        """
        return limit (from right if epsilon > 0, from left if epsilon < 0) value at x0;
        if epsilon == 0, return value at x0.

        EXAMPLES::

            sage: f1(x) = 1
            sage: f2(x) = 1-x
            sage: f3(x) = exp(x)
            sage: f4(x) = 4
            sage: f5(x) = sin(2*x)
            sage: f6(x) = x-3
            sage: f7(x) = 7
            sage: f = FastPiecewise([[right_open_interval(0,1),f1], \
            ...                      [right_open_interval(1,2),f2],\
            ...                      [open_interval(2,3),f3],\
            ...                      [singleton_interval(3),f4],\
            ...                      [left_open_interval(3,6),f5],\
            ...                      [open_interval(6,7),f6],\
            ...                      [(9,10),f7]], periodic_extension=False)
            sage: f.limit(1,0)
            0
            sage: f.limit(1,1)
            0
            sage: f.limit(2,-1)
            -1
            sage: f.limit(2,0)
            Traceback (most recent call last):
            ...
            ValueError: Value not defined at point 2, outside of domain.
            sage: f.limit(7,1)
            Traceback (most recent call last):
            ...
            ValueError: Value not defined at point 7+, outside of domain.
            sage: f.limit(8,-1)
            Traceback (most recent call last):
            ...
            ValueError: Value not defined at point 8-, outside of domain.
        """
        result =self.limits(x0)[epsilon]
        if result is None:
            raise ValueError,"Value not defined at point %s%s, outside of domain." % (x0, print_sign(epsilon))
        return result

    def which_function_on_interval(self, interval):
        x = (interval[0] + interval[1]) / 2
        # FIXME: This should check that the given `interval` is contained in the defining interval!
        # This could be implemented by refactoring which_function using new function which_function_index.
        return self.which_function(x)

    def __add__(self,other):
        """
        Add `self` and another piecewise function.

        In contrast to PiecewisePolynomial.__add__, this does not do zero extension of domains.
        Rather, the result is only defined on the intersection of the domains.

        EXAMPLES::

            sage: f = FastPiecewise([[singleton_interval(1), FastLinearFunction(0,17)]])
            sage: g = FastPiecewise([[[0,2], FastLinearFunction(0,2)]])
            sage: (f+g).list()
            [[<Int{1}>, <FastLinearFunction 19>]]
            sage: h = FastPiecewise([[open_interval(1,3), FastLinearFunction(0,3)]])
            sage: (g+h).list()
            [[<Int(1, 2]>, <FastLinearFunction 5>]]
            sage: j = FastPiecewise([[open_interval(0,1), FastLinearFunction(0,1)], [[1, 3], FastLinearFunction(0, 5)]])
            sage: (g+j).list()
            [[<Int(0, 1)>, <FastLinearFunction 3>], [(1, 2), <FastLinearFunction 7>]]
        """
        intervals = intersection_of_coho_intervals([self.intervals(), other.intervals()])
        return FastPiecewise([ (interval, self.which_function_on_interval(interval) + other.which_function_on_interval(interval))
                               for interval in intervals ], merge=True)

    def __neg__(self):
        return FastPiecewise([[interval, -f] for interval,f in self.list()], merge=True)
        
    def __mul__(self,other):
        """
        Multiply `self` by a scalar or another piecewise function.

        In contrast to PiecewisePolynomial.__mul__, this does not do zero extension of domains.
        Rather, the result is only defined on the intersection of the domains.
        """
        if not isinstance(other, FastPiecewise):
            # assume scalar multiplication
            return FastPiecewise([[interval, other*f] for interval,f in self.list()])
        else:
            intervals = intersection_of_coho_intervals([self.intervals(), other.intervals()])
            return FastPiecewise([ (interval, self.which_function_on_interval(interval) * other.which_function_on_interval(interval))
                                   for interval in intervals ], merge=True)

    __rmul__ = __mul__

    def __div__(self, other):
        return self * (1 / other)

    def __sub__(self, other):
        return self + (-other)

    ## Following just fixes a bug in the plot method in piecewise.py
    ## (see doctests below).  Also adds plotting of single points
    ## and discontinuity markers.
    def plot(self, *args, **kwds):
        """
        Returns the plot of self.
        
        Keyword arguments are passed onto the plot command for each piece
        of the function. E.g., the plot_points keyword affects each
        segment of the plot.
        
        EXAMPLES::
        
            sage: f1(x) = 1
            sage: f2(x) = 1-x
            sage: f3(x) = exp(x)
            sage: f4(x) = sin(2*x)
            sage: f = FastPiecewise([[(0,1),f1],[(1,2),f2],[(2,3),f3],[(3,10),f4]])
            sage: P = f.plot(rgbcolor=(0.7,0.1,0), plot_points=40)
            sage: P
            Graphics object...
        
        Remember: to view this, type show(P) or P.save("path/myplot.png")
        and then open it in a graphics viewer such as GIMP.

        TESTS:

        We should not add each piece to the legend individually, since
        this creates duplicates (:trac:`12651`). This tests that only
        one of the graphics objects in the plot has a non-``None``
        ``legend_label``::

            sage: f1(x) = sin(x)
            sage: f2(x) = cos(x)
            sage: f = FastPiecewise([[(-1,0), f1],[(0,1), f2]])
            sage: p = f.plot(legend_label='$f(x)$')
            sage: lines = [
            ...     line
            ...     for line in p._objects
            ...     if line.options()['legend_label'] is not None ]
            sage: len(lines)
            1

        The implementation of the plot method in Sage 5.11 piecewise.py
        is incompatible with the use of the xmin and xmax arguments.  Test that
        this has been fixed::

            sage: q = f.plot(xmin=0, xmax=3)
            sage: q = plot(f, xmin=0, xmax=3)
            sage: q = plot(f, 0, 3)
            sage: q = plot(f, 0, 3, color='red')
        
        The implementation should crop according to the given xmin, xmax::

            sage: q = plot(f, 1/2, 3)
            sage: q = plot(f, 1, 2)
            sage: q = plot(f, 2, 3)
        
        Also the following plot syntax should be accepted::

            sage: q = plot(f, [2, 3])

        """
        from sage.plot.all import plot, Graphics

        g = Graphics()
        if not 'rgbcolor' in kwds:
            color = 'blue'
        else:
            color = kwds['rgbcolor']
        if not 'plot_points' in kwds:
            plot_pts = 200
        else:
            plot_pts = kwds['plot_points']
        ### Code duplication with xmin/xmax code in plot.py.
        n = len(args)
        xmin = None
        xmax = None
        if n == 0:
            # if there are no extra args, try to get xmin,xmax from
            # keyword arguments
            xmin = kwds.pop('xmin', None)
            xmax = kwds.pop('xmax', None)
        elif n == 1:
            # if there is one extra arg, then it had better be a tuple
            xmin, xmax = args[0]
            args = []
            ## The case where the tuple is longer than 2 elements is for the 
            ## case of symbolic expressions; it does not apply here.
            ## FIXME: We should probably signal an error.
        elif n == 2:
            # if there are two extra args, they should be xmin and xmax
            xmin = args[0]
            xmax = args[1]
            args = []
        ## The case with three extra args is for the case of symbolic
        ## expressions; it does not apply here.  FIXME: We should
        ## probably signal an error.
        point_kwds = dict()
        if 'alpha' in kwds:
            point_kwds['alpha'] = kwds['alpha']
        if 'legend_label' in kwds and self.is_discrete():
            point_kwds['legend_label'] = kwds['legend_label']
        # Whether to plot discontinuity markers
        discontinuity_markers = kwds.pop('discontinuity_markers', True)
        # record last right endpoint, then compare with next left endpoint to decide whether it needs to be plotted.
        last_end_point = []
        last_closed = True
        for (i, f) in self.list():
            a = i[0]
            b = i[1]
            left_closed = True
            right_closed = True
            if len(i) > 2: # coho interval
                left_closed = i.left_closed
                right_closed = i.right_closed
            # using the above data.
            if (xmin is not None) and (a < xmin):
                a = xmin
                left_closed = True
            if (xmax is not None) and (b > xmax):
                b = xmax
                right_closed = True
            if discontinuity_markers:
                # Handle open/half-open intervals here
                if a < b or (a == b and left_closed and right_closed):
                    if not (last_closed or last_end_point == [a, f(a)] and left_closed):
                        # plot last open right endpoint
                        g += point(last_end_point, color=color, pointsize=23, **point_kwds)
                        delete_one_time_plot_kwds(point_kwds)
                        g += point(last_end_point, rgbcolor='white', pointsize=10, **point_kwds)
                    if last_closed and last_end_point != [] and last_end_point != [a, f(a)] and not left_closed:
                        # plot last closed right endpoint
                        g += point(last_end_point, color=color, pointsize=23, **point_kwds)
                        delete_one_time_plot_kwds(point_kwds)
                    if not (left_closed or last_end_point == [a, f(a)] and last_closed):
                        # plot current open left endpoint
                        g += point([a, f(a)], color=color, pointsize=23, **point_kwds)
                        delete_one_time_plot_kwds(point_kwds)
                        g += point([a, f(a)], rgbcolor='white', pointsize=10, **point_kwds)
                    if left_closed and last_end_point != [] and last_end_point != [a, f(a)] and not last_closed:
                        # plot current closed left endpoint
                        g += point([a, f(a)], color=color, pointsize=23, **point_kwds)
                        delete_one_time_plot_kwds(point_kwds)
                    last_closed = right_closed
                    last_end_point = [b, f(b)]
            if a < b and (float(b) - float(a))/(plot_pts-1) != float(0):
                # We do not plot anything if (float(b) - float(a))/(plot_pts-1) == float(0) because
                # otherwise the plot method in src/plot/misc.py complains that
                # "start point and endpoint must be different"
                g += plot(f, *args, xmin=a, xmax=b, zorder=-1, **kwds)
                # If it's the first piece, pass all arguments. Otherwise,
                # filter out 'legend_label' so that we don't add each
                # piece to the legend separately (trac #12651).
                delete_one_time_plot_kwds(kwds)
                #delete_one_time_plot_kwds(point_kwds)
            elif a == b and left_closed and right_closed:
                g += point([a, f(a)], color=color, pointsize=23, **point_kwds)
                delete_one_time_plot_kwds(point_kwds)
        # plot open rightmost endpoint. minimal functions don't need this.
        if discontinuity_markers and not last_closed:
            g += point(last_end_point, color=color,pointsize=23, **point_kwds)
            delete_one_time_plot_kwds(point_kwds)
            g += point(last_end_point, rgbcolor='white', pointsize=10, **point_kwds)
        return g

    def is_continuous_defined(self, xmin=0, xmax=1):
        """
        return True if self is defined on [xmin,xmax] and is continuous on [xmin,xmax]
        """
        bkpt = self._end_points
        if xmin < bkpt[0] or xmax > bkpt[-1]:
            return False
        if xmin == xmax:
            return (self(xmin) is not None)
        limits = self._limits_at_end_points
        i = 0
        while bkpt[i] < xmin:
            i += 1
        if bkpt[i] == xmin:
            if limits[i][0] is None or limits[i][1] is None or limits[i][0] != limits[i][1]:
                return False 
            i += 1
        while bkpt[i] < xmax:
            if limits[i][-1] is None or limits[i][0] is None or limits[i][1] is None or \
                                        not (limits[i][-1] == limits[i][0] == limits[i][1]):
                return False
            i += 1
        if bkpt[i] == xmax:
            if limits[i][0] is None or limits[i][-1] is None or limits[i][0] != limits[i][-1]:
                return False
        return True

    def __repr__(self):
        global show_values_of_fastpiecewise
        rep = "<FastPiecewise with %s parts, " % len(self._functions)
        for interval, function in itertools.izip(self._intervals, self._functions):
            rep += "\n " + repr(interval) + "\t" + repr(function)
            if show_values_of_fastpiecewise:
                rep += "\t values: " + repr([function(interval[0]), function(interval[1])])
        rep += ">"
        return rep

    def _sage_input_(self, sib, coerced):
        """
        Produce an expression which will reproduce this value when evaluated.
        """
        # FIXME: Add keyword arguments
        # FIXME: "sage_input(..., verify=True)" does not work yet
        # because of module trouble?
        return sib.name('FastPiecewise')(sib(self.list()))

    def sha1(self):
        """
        Return a SHA-1 hash of the function.

        The hash is intended to stay stable even when the code is updated.

        Merged and unmerged versions have the same hash.

        TESTS::

            sage: h1 = piecewise_function_from_breakpoints_and_slopes([0, 1/4, 1/2, 1], [1, 1, -1], merge=False)
            sage: h1.sha1()
            'c562cf38581076609876b1c4fab604756690db7b'
            sage: h2 = piecewise_function_from_breakpoints_and_slopes([0, 1/4, 1/2, 1], [1, 1, -1], merge=True)
            sage: h2.sha1()
            'c562cf38581076609876b1c4fab604756690db7b'

        """
        from hashlib import sha1
        self_merged = self * 1            # in case we were constructed with merge=False!
        data = zip(self_merged.end_points(), self_merged.limits_at_end_points())
        is_rational, _ = is_all_QQ(flatten(data))
        if not is_rational:
            logging.warn("For functions with non-rational data, cannot guarantee a stable SHA-1 hash.")
        stable_str = str(data)
        return sha1(stable_str).hexdigest()

    def _latex_(self, table=False, labels={}):
        if not table:
            return super(FastPiecewise, self)._latex_()
        from sage.misc.latex import latex
        def labeled_latex(x):
            return labels.get(x, latex(x))
        latex.add_package_to_preamble_if_available("booktabs")
        s = []
        num_columns = 6
        s += [r'\begin{array}{*%sc}' % num_columns]
        s += [r'  \toprule']
        s += ['  ' + ' & '.join(['i',
                                 'x_i',
                                 r'\pi(x_i^-)',
                                 r'\pi(x_i)',
                                 r'\pi(x_i^+)',
                                 r'\text{slope}']) + r'\\']
        s += ['  \\midrule']
        end_points = self.end_points()
        for index, (bkpt, limits) in enumerate(itertools.izip(end_points, self.limits_at_end_points())):
            latex_limits = [ labeled_latex(x) for x in limits ]
            for eps in [-1, +1]:
                if limits[eps] == limits[0]:
                    latex_limits[eps] = ''
            slope = ''
            if index < len(end_points) - 1:
                slope = self.which_function((end_points[index] + end_points[index+1])/ 2)._slope
                slope = labeled_latex(slope)
            s += ['  ' + ' & '.join([labeled_latex(index),
                                     labeled_latex(bkpt),
                                     latex_limits[-1],
                                     latex_limits[0],
                                     latex_limits[1],
                                     r'\smash{\raisebox{-1.5ex}{$%s$}}' % slope]) + r'\\']
        s += [r'  \bottomrule']
        s += [r'\end{array}']
        return '\n'.join(s)

def singleton_piece(x, y):
    return (singleton_interval(x), FastLinearFunction(0, y))

def open_piece(p, q):
    return (open_interval(p[0], q[0]), linear_function_through_points(p, q))

def closed_piece(p, q):
    return (closed_interval(p[0], q[0]), linear_function_through_points(p, q))

def left_open_piece(p, q):
    return (left_open_interval(p[0], q[0]), linear_function_through_points(p, q))

def right_open_piece(p, q):
    return (right_open_interval(p[0], q[0]), linear_function_through_points(p, q))

        
def print_sign(epsilon):
    if epsilon > 0:
        return "+"
    elif epsilon < 0:
        return "-"
    else:
        return ""

default_precision = 53

default_field = RealNumberField   # can set to SR instead to keep fully symbolic

def can_coerce_to_QQ(x):
    try:
        QQ(x)
        return True
    except ValueError:
        pass
    except TypeError:
        pass
    return False

def is_all_QQ(values):
    is_rational = False
    try:
        values = [ QQ(x) for x in values ]
        is_rational = True
    except ValueError:
        pass
    except TypeError:
        pass
    return is_rational, values

def nice_field_values(symb_values, field=None):
    """
    Coerce the real numbers in the list `symb_values` into a convenient common field
    and return a list, parallel to `symb_values`, of the coerced values.

    If all given numbers are rational, the field will be the rational
    field (`QQ`).  

    Otherwise, if the numbers are algebraic, the field
    will be a suitable algebraic field extension of the rational
    numbers, embedded into the real numbers, in the form of a
    `RealNumberField`.  

    Otherwise, the given numbers are returned as is.
    """
    ### Add tests!
    if isinstance(field, SymbolicRealNumberField):
        syms = []
        vals = []
        for element in symb_values:
            if isinstance(element,SymbolicRNFElement):
                syms.append(element.sym())
                vals.append(element.val())
            else:
                syms.append(element)  # changed to not do SR. -mkoeppe
                vals.append(element)
        vals = nice_field_values(vals) #, field=RealNumberField)
        field_values = [SymbolicRNFElement(vals[i],syms[i], parent=field) for i in range(len(symb_values))]
        return field_values

    if field is None:
        field = default_field
    is_rational, field_values = is_all_QQ(symb_values)
    if is_rational:
        logging.info("Rational case.")
        return field_values
    is_realnumberfield, field_values = is_all_the_same_real_number_field(symb_values)
    if is_realnumberfield:
        return field_values
    if field == RealNumberField and not is_rational and not is_realnumberfield:
        # Try to make it a RealNumberField:
        try:
            all_values = [ AA(x) for x in symb_values ]
            #global number_field, number_field_values, morphism, exact_generator, embedded_field, embedding_field, hom, embedded_field_values
            number_field, number_field_values, morphism = number_field_elements_from_algebraics(all_values)
            # Now upgrade to a RealNumberField
            exact_generator = morphism(number_field.gen(0))
            # Use our own RealNumberField.
            symbolic_generator = SR(exact_generator)  # does not quite work --> we won't recover our nice symbolic expressions that way
            if number_field.polynomial().degree() == 2:
                embedding_field = RR  # using a RIF leads to strange infinite recursion
            else:
                embedding_field = RealIntervalField(default_precision)
            embedded_generator = embedding_field(exact_generator)
            embedded_field = RealNumberField(number_field.polynomial(), number_field.variable_name(), \
                                             embedding=embedded_generator, exact_embedding=symbolic_generator)
            hom = number_field.hom([embedded_field.gen(0)])
            embedded_field_values = map(hom, number_field_values)
            # Store symbolic expression
            for emb, symb in itertools.izip(embedded_field_values, symb_values):
                if symb in SR and type(emb) == RealNumberFieldElement:
                    emb._symbolic = symb
            # Transform given data
            field_values = embedded_field_values
            logging.info("Coerced into real number field: %s" % embedded_field)
        except ValueError:
            logging.info("Coercion to a real number field failed, keeping it symbolic")
            pass
        except TypeError:
            logging.info("Coercion to a real number field failed, keeping it symbolic")
            pass
    return field_values

#@logger
def piecewise_function_from_breakpoints_slopes_and_values(bkpt, slopes, values, field=None, merge=True):
    """
    Create a continuous piecewise function from `bkpt`, `slopes`, and `values`.

    `bkpt` and `values` are two parallel lists; it is assumed that `bkpt` is 
    sorted in increasing order. 

    `slopes` is one element shorter and represents the slopes of the interpolation.

    The function is overdetermined by these data.  The consistency of the data is 
    currently not checked.

    The data are coerced into a common convenient field via `nice_field_values`.

    If `merge` is True (the default), adjacent pieces of equal slopes are merged into one.
    """
    if field is None:
        field = default_field
    # global symb_values
    symb_values = bkpt + slopes + values
    field_values = nice_field_values(symb_values, field)
    bkpt, slopes, values = field_values[0:len(bkpt)], field_values[len(bkpt):len(bkpt)+len(slopes)], field_values[-len(values):]
    intercepts = [ values[i] - slopes[i]*bkpt[i] for i in range(len(slopes)) ]
    # Make numbers nice
    ## slopes = [ canonicalize_number(slope) for slope in slopes ]
    ## intercepts = [ canonicalize_number(intercept) for intercept in intercepts ]
    #print slopes
    return FastPiecewise([ [(bkpt[i],bkpt[i+1]), 
                            fast_linear_function(slopes[i], intercepts[i])] for i in range(len(bkpt)-1) ],
                         merge=merge)

def piecewise_function_from_breakpoints_and_values(bkpt, values, field=None, merge=True):
    """
    Create a continuous piecewise function from `bkpt` and `values`.

    `bkpt` and `values` are two parallel lists; assuming `bpkt` is sorted (increasing).

    The data are coerced into a common convenient field via `nice_field_values`.

    If `merge` is True (the default), adjacent pieces of equal slopes are merged into one.
    """
    if len(bkpt)!=len(values):
        raise ValueError, "Need to have the same number of breakpoints and values."
    slopes = [ (values[i+1]-values[i])/(bkpt[i+1]-bkpt[i]) for i in range(len(bkpt)-1) ]
    return piecewise_function_from_breakpoints_slopes_and_values(bkpt, slopes, values, field, merge=merge)

def piecewise_function_from_breakpoints_and_slopes(bkpt, slopes, field=None, merge=True):
    """
    Create a continuous piecewise function from `bkpt` and `slopes`.

    `bkpt` and `slopes` are two parallel lists (except that `bkpt` is
    one element longer); assuming `bpkt` is sorted (increasing).  The
    function always has value 0 on bkpt[0].  

    The data are coerced into a common convenient field via `nice_field_values`.

    If `merge` is True (the default), adjacent pieces of equal slopes are merged into one.
    """
    if len(bkpt)!=len(slopes)+1:
        raise ValueError, "Need to have one breakpoint more than slopes."
    values = [0]
    for i in range(1,len(bkpt)-1):
        values.append(values[i-1] + slopes[i - 1] * (bkpt[i] - bkpt[i-1]))
    return piecewise_function_from_breakpoints_slopes_and_values(bkpt, slopes, values, field, merge=merge)

def piecewise_function_from_interval_lengths_and_slopes(interval_lengths, slopes, field=None, merge=True):
    """
    Create a continuous piecewise function from `interval_lengths` and `slopes`.

    The function always has value 0 on 0. `interval_lengths` and
    `slopes` are two parallel lists that define the function values to
    the right of 0.

    The data are coerced into a common convenient field via `nice_field_values`.

    If `merge` is True (the default), adjacent pieces of equal slopes are merged into one.
    """
    if len(interval_lengths)!=len(slopes):
        raise ValueError, "Number of given interval_lengths and slopes needs to be equal."
    bkpt = []
    bkpt.append(0)
    for i in range(len(interval_lengths)):
        if interval_lengths[i] < 0:
            raise ValueError, "Interval lengths must be non-negative."
        bkpt.append(bkpt[i]+interval_lengths[i])
    return piecewise_function_from_breakpoints_and_slopes(bkpt, slopes, field, merge=merge)

def discrete_function_from_points_and_values(points, values, field=None):
    """
    Create a function defined on a finite list of `points`. 

    `points` and `values` are two parallel lists.

    The data are coerced into a common convenient field via `nice_field_values`.
    """
    if field is None:
        field = default_field
    # global symb_values
    symb_values = points + values
    field_values = nice_field_values(symb_values, field)
    points, values = field_values[0:len(points)], field_values[-len(values):]
    pieces = [ (singleton_interval(point), FastLinearFunction(0, value))
               for point, value in itertools.izip(points, values) ]
    return FastPiecewise(pieces)

def limiting_slopes(fn):
    """
    Compute the limiting slopes on the right and the left side of the
    origin.
    
    The function `fn` is assumed minimal.

    EXAMPLES::

        sage: logging.disable(logging.WARN) # Suppress output in automatic tests.
        sage: limiting_slopes(gmic(f=4/5))
        (5/4, -5)
        sage: limiting_slopes(gmic_disjoint_with_singletons(f=4/5))
        (5/4, -5)
        sage: limiting_slopes(minimal_no_covered_interval())
        (+Infinity, -Infinity)
        sage: limiting_slopes(drlm_2_slope_limit_1_1())
        (2, -Infinity)
        sage: limiting_slopes(restrict_to_finite_group(gmic(f=4/5)))
        (5/4, -5)
    """
    breakpoints = fn.end_points()
    limits = fn.limits_at_end_points()
    assert breakpoints[0] == 0
    if limits[0][0] > 0 or limits[0][1] > 0:
        limit_plus = +Infinity
    elif limits[1][-1] is not None:
        limit_plus = limits[1][-1] / breakpoints[1]
    else:
        limit_plus = limits[1][0] / breakpoints[1]
    assert breakpoints[-1] == 1
    if limits[-1][0] > 0 or limits[-1][-1] > 0:
        limit_minus = -Infinity
    elif limits[-2][+1] is not None:
        limit_minus = -limits[-2][+1] / (1 - breakpoints[-2])
    else:
        limit_minus = -limits[-2][0] / (1 - breakpoints[-2])
    return limit_plus, limit_minus

maximal_asymmetric_peaks_around_orbit = 'maximal_asymmetric_peaks_around_orbit'
maximal_symmetric_peaks_around_orbit = 'maximal_symmetric_peaks_around_orbit'
narrow_symmetric_peaks_around_orbit = 'narrow_symmetric_peaks_around_orbit'
recentered_symmetric_peaks = 'recentered_symmetric_peaks'
recentered_peaks_with_slopes_proportional_to_limiting_slopes_for_positive_epsilon = 'recentered_peaks_with_slopes_proportional_to_limiting_slopes_for_positive_epsilon'
recentered_peaks_with_slopes_proportional_to_limiting_slopes_for_negative_epsilon = 'recentered_peaks_with_slopes_proportional_to_limiting_slopes_for_negative_epsilon'

default_perturbation_style = maximal_asymmetric_peaks_around_orbit

def approx_discts_function(perturbation_list, stability_interval, field=default_field, \
                           perturbation_style=default_perturbation_style, function=None):
    """
    Construct a function that has peaks of +/- 1 around the points of the orbit.
    perturbation_list actually is a dictionary.
    """
    perturb_points = sorted(perturbation_list.keys())
    fn_values = [0]
    fn_bkpt = [0]
    # This width is chosen so that the peaks are disjoint, and
    # so a nice continuous piecewise linear function is constructed.
    if perturbation_style==maximal_asymmetric_peaks_around_orbit or perturbation_style==maximal_symmetric_peaks_around_orbit or narrow_symmetric_peaks_around_orbit:
        width = min(abs(stability_interval.a),stability_interval.b)
        assert width > 0, "Width of stability interval should be positive"
        assert stability_interval.a < 0 < stability_interval.b, \
            "Stability interval should contain 0 in it s interior"
    for pt in perturb_points:
        sign = perturbation_list[pt][0] # the "walk_sign" (character) at the point
        if perturbation_style==maximal_asymmetric_peaks_around_orbit:
            if sign == 1:
                left = pt + stability_interval.a
                right = pt + stability_interval.b
            else:
                left = pt - stability_interval.b
                right = pt - stability_interval.a
        elif perturbation_style==maximal_symmetric_peaks_around_orbit:
            left = pt - width
            right = pt + width
        elif perturbation_style==narrow_symmetric_peaks_around_orbit:
            left = pt - width/1000
            right = pt + width/1000
        elif perturbation_style==recentered_symmetric_peaks:
            if sign == 1:
                left = pt + stability_interval.a
                right = pt + stability_interval.b
            else:
                left = pt - stability_interval.b
                right = pt - stability_interval.a
            pt = (left + right) /2
        elif perturbation_style==recentered_peaks_with_slopes_proportional_to_limiting_slopes_for_positive_epsilon:
            if function is None:
                raise ValueError, "This perturbation_style needs to know function"
            slope_plus, slope_minus = limiting_slopes(function)
            current_slope = function.which_function(pt + (stability_interval.b + stability_interval.a)/2)._slope 
            x = (stability_interval.b - stability_interval.a) * (slope_minus - current_slope)/(slope_minus-slope_plus)
            if sign == 1:
                left = pt + stability_interval.a
                right = pt + stability_interval.b
                pt = left + x
            else:
                left = pt - stability_interval.b
                right = pt - stability_interval.a
                pt = right - x
        elif perturbation_style==recentered_peaks_with_slopes_proportional_to_limiting_slopes_for_negative_epsilon:
            if function is None:
                raise ValueError, "This perturbation_style needs to know function"
            slope_plus, slope_minus = limiting_slopes(function)
            current_slope = function.which_function(pt + (stability_interval.b + stability_interval.a)/2)._slope 
            x = (stability_interval.b - stability_interval.a) * (slope_plus - current_slope)/(slope_plus-slope_minus)
            if sign == 1:
                left = pt + stability_interval.a
                right = pt + stability_interval.b
                pt = left + x
            else:
                left = pt - stability_interval.b
                right = pt - stability_interval.a
                pt = right - x
        else:
            raise ValueError, "Unknown perturbation_style: %s" % perturbation_style
        assert (left >= fn_bkpt[len(fn_bkpt)-1])
        if (left > fn_bkpt[len(fn_bkpt)-1]):
            fn_bkpt.append(left)
            fn_values.append(0)
        fn_bkpt.append(pt)
        fn_values.append(sign)
        fn_bkpt.append(right)
        fn_values.append(0)
    assert (1 >= fn_bkpt[len(fn_bkpt)-1])
    if (1 > fn_bkpt[len(fn_bkpt)-1]):
        fn_bkpt.append(1)
        fn_values.append(0)
    return piecewise_function_from_breakpoints_and_values(fn_bkpt, fn_values, field)

def merge_bkpt(bkpt1, bkpt2):
    i = 0
    j = 0
    bkpt_new = []
    while i < len(bkpt1) and j < len(bkpt2):
        if bkpt1[i] > bkpt2[j]:
            bkpt_new.append(bkpt2[j])
            j = j + 1
        elif bkpt1[i] < bkpt2[j]:
            bkpt_new.append(bkpt1[i])
            i = i + 1
        else:
            bkpt_new.append(bkpt1[i])
            i = i + 1
            j = j + 1
    if i == len(bkpt1) and j != len(bkpt2):
        bkpt_new = bkpt_new + bkpt2[j:len(bkpt2)]
    elif i != len(bkpt1) and j == len(bkpt2):
        bkpt_new = bkpt_new + bkpt1[i:len(bkpt1)]
    return bkpt_new

@cached_function
def find_epsilon_interval(fn, perturb):
    if fn.is_continuous() or fn.is_discrete():
        return find_epsilon_interval_continuous(fn, perturb)
    else:
        return find_epsilon_interval_general(fn, perturb)

def find_largest_epsilon(fn, perturb):
    """
    Compute the proper rescaling of a given perturbation function.
    If the largest epsilon is zero, we should try a different perturbation instead.
    """
    minus_epsilon, plus_epsilon = find_epsilon_interval(fn, perturb)
    return min(abs(minus_epsilon), plus_epsilon)

###
### Moves
###

class FunctionalDirectedMove (FastPiecewise):
    # FIXME: At the moment, does not reduce modulo 1, in contrast to old code!
    """
    Return a pieceweise function to represent a functional directed move
    from a list of domain intervals and the functional directed move. 
    """
    def __init__(self, domain_intervals, directed_move):
        function = fast_linear_function(directed_move[0], directed_move[1])
        pieces = [ (interval, function) for interval in domain_intervals ]
        FastPiecewise.__init__(self, pieces)
        self.directed_move = directed_move       # needed?

    def __repr__(self):
        return "<FunctionalDirectedMove %s with domain %s, range %s>" % (self.directed_move, self.intervals(), self.range_intervals())

    def sign(self):
        """
        Return the sign of the move

        EXAMPLES::

            sage: h = FunctionalDirectedMove([[0.3, 0.4]], (1,0))
            sage: h.sign()
            1
        """
        return self.directed_move[0]

    def is_functional(self):
        return True

    def __getitem__(self, item):
        return self.directed_move[item]

    def can_apply(self, x):
        """
        Determine if self can apply on x

        EXAMPLES::

            sage: h = FunctionalDirectedMove([[0.3, 0.4], [0.58, 0.68]], (1,0))
            sage: h.can_apply(0.3)
            True
            sage: h.can_apply(0.2)
            False            
        """
        try:
            self(x)
            return True
        except ValueError:
            return False

    def apply_ignoring_domain(self, x):
        """
        Apply self on x by ignoring the domain (use modulo 1)

        EXAMPLES::

            sage: h = FunctionalDirectedMove([[0.3, 0.4], [0.58, 0.68]], (1,0))
            sage: h.apply_ignoring_domain(1/10)
            1/10
            sage: h = FunctionalDirectedMove([[0.1, 0.6]], (-1,1))
            sage: h.apply_ignoring_domain(1/2)
            1/2

        """
        move_sign = self.sign()
        if move_sign == 1:
            next_x = fractional(x + self.directed_move[1])
        elif move_sign == -1:
            next_x = fractional(self.directed_move[1]-x)
        return next_x

    def apply_to_coho_interval(self, interval, inverse=False):
        # This does not do error checking.  Some code depends on this fact!
        # FIXME: This should be made clear in the name of this function.
        """
        Return a range inverval from a given interval by applying the move. 
        If the move sign is 1, the user can take the inverse of the operation,
        i.e y = x - t_1

        EXAMPLES::

            sage: h = FunctionalDirectedMove([[0.3, 0.4]], (-1, 1))
            sage: h.apply_to_coho_interval([1/10, 1/2])
            <Int[1/2, 9/10]>
            sage: h = FunctionalDirectedMove([[0.3, 0.4]], (1, 1/10))
            sage: h.apply_to_coho_interval([1/10, 1/2])
            <Int[1/5, 3/5]>
            sage: h.apply_to_coho_interval([1/10, 1/2], inverse=True)
            <Int[0, 2/5]>
        """
        if len(interval) <= 2:
            interval = coho_interval_from_interval(interval) # FIXME: Can be removed if FastPiecewise exclusively uses coho intervals.
        directed_move = self.directed_move
        move_sign = directed_move[0]
        if move_sign == 1:
            if inverse:
                result = closed_or_open_or_halfopen_interval(interval[0] - directed_move[1], interval[1] - directed_move[1], \
                                                             interval.left_closed, interval.right_closed)
            else:
                result = closed_or_open_or_halfopen_interval(interval[0] + directed_move[1], interval[1] + directed_move[1], \
                                                             interval.left_closed, interval.right_closed)
        elif move_sign == -1:
            result = closed_or_open_or_halfopen_interval(directed_move[1] - interval[1], directed_move[1] - interval[0], \
                                                         interval.right_closed, interval.left_closed)
        else:
            raise ValueError, "Move not valid: %s" % list(move)
        return result

    def range_intervals(self):
        """
        Return the range intervals of self.
        """
        return [ self.apply_to_coho_interval(interval) for interval in self.intervals() ] 

    def is_identity(self):
        """
        Determine if self is a identity function or not

        EXAMPLES::

            sage: h = FunctionalDirectedMove([[0.3, 0.4]], (1, 0))
            sage: h.is_identity()
            True
            sage: h = FunctionalDirectedMove([[0.3, 0.4]], (-1, 1))
            sage: h.is_identity()
            False
        """
        return self.directed_move[0] == 1 and self.directed_move[1] == 0

    def minimal_triples(self): # unused
        """
        Does not output symmetric pairs!  Rather, maps positive translations to horizontal faces
        and negative translations to vertical faces.
        """
        if self.directed_move[0] == 1:                      # translation
            t = self.directed_move[1]
            if t >= 0:
                return [ (interval, [t], (interval[0] + t, interval[1] + t)) for interval in self.intervals() ]
            else:
                return [ ([-t], (interval[0] + t, interval[1] + t), interval) for interval in self.intervals() ]
        elif self.directed_move[0] == -1: 
            r = self.directed_move[1]
            return [ (interval, (r - interval[0], r - interval[1]), r) for interval in self.intervals() ]
        else:
            raise ValueError, "Move not valid: %s" % list(move)

    def restricted(self, intervals):
        """ 
        Return a new move that is the restriction of domain and codomain of `self` to `intervals`.
        (The result may have the empty set as its domain.)
        """
        domain = self.intervals()                        # sorted.
        preimages = [ self.apply_to_coho_interval(interval, inverse=True) for interval in intervals ]
        preimages.sort(key=coho_interval_left_endpoint_with_epsilon)
        new_domain = list(intersection_of_coho_intervals([domain, intervals, preimages]))
        return FunctionalDirectedMove(new_domain, self.directed_move)

    def plot(self, *args, **kwds):
        kwds = copy(kwds)
        kwds['discontinuity_markers'] = False
        return FastPiecewise.plot(self, *args, **kwds)

@cached_function
def generate_functional_directed_moves(fn, restrict=False):
    """
    Compute the moves (translations and reflections) relevant for the uncovered interval
    (if restrict is True) or for all intervals (if restrict is False).
    """
    ### FIXME: Do we also have to take care of edges of some
    ### full-dimensional additive faces sometimes?
    if restrict:
        # Default is to generate moves for ALL uncovered intervals
        intervals = generate_uncovered_intervals(fn)
    else:
        intervals = None
    moves = dict()
    for face in generate_maximal_additive_faces(fn):
        if face.is_directed_move():
            fdm = face.functional_directed_move(intervals)
            if fdm.intervals():
                if fdm.directed_move in moves:
                    moves[fdm.directed_move] = merge_functional_directed_moves(moves[fdm.directed_move], fdm)
                else:
                    moves[fdm.directed_move] = fdm
    return list(moves.values())

def is_directed_move_possible(x, move):
    return move.can_apply(x)

def plot_moves(seed, moves, colors=None, ymin=0, ymax=1):
    if colors is None:
        colors = rainbow(len(moves))
    g = Graphics()
    g += line([(seed,ymin), (seed,ymax)], color="mediumspringgreen", legend_label="seed value")
    y = 0
    covered_interval = [0,1]
    ## If I pass legend_label to arrow, it needs a legend_color key as well on Sage 6.x;
    ## but in Sage 5.11 that key is unknown, causing repeated warnings. So don't put a legend_label for now. 
    keys = { 'zorder': 7 #, 'legend_label': "moves" 
         }
    for move, color in itertools.izip(moves, colors):
        if move[0] == 1 and move[1] == 0:
            continue                                        # don't plot the identity
        next_x = move.apply_ignoring_domain(seed)
        arrow_interval = [min(seed, next_x), max(seed, next_x)]
        if (len(interval_intersection(covered_interval, arrow_interval)) == 2):
            y += 0.04
            covered_interval = arrow_interval
        else:
            y += 0.002
            covered_interval[0] = min(covered_interval[0], arrow_interval[0])
            covered_interval[1] = max(covered_interval[1], arrow_interval[1])
        midpoint_x = (seed + next_x) / 2
        if move[0] == -1:
            # Reflection
            bezier_y = y + min(0.03, 0.3 * float(abs(move[1]/2 - seed)))
            g += arrow(path = [[(seed, y), (midpoint_x, bezier_y),
                                (next_x, y)]],
                       head = 2, color = color, **keys)
            ## Plot the invariant point somehow?
            #g += point((move[1]/2, y + 0.03), color=color)
        elif move[0] == 1:
            # Translation
            g += arrow((seed, y), (next_x, y), color=color, **keys)
        else:
            raise ValueError, "Bad move: %s" % list(move)
        delete_one_time_plot_kwds(keys)
        g += text("%s" % list(move), (midpoint_x, y), \
                  vertical_alignment="bottom", \
                  horizontal_alignment="center", \
                  color=color, zorder = 7)
    return g

def plot_possible_directed_moves(seed, directed_moves, fn):
    possible_moves = [ directed_move for directed_move in directed_moves 
                       if is_directed_move_possible(seed, directed_move) ]
    colors = [ "blue" for move in possible_moves ]
    return plot_moves(seed, possible_moves, colors)

def plot_possible_and_impossible_directed_moves(seed, directed_moves, fn):
    colors = [ "blue" if is_directed_move_possible(seed, directed_move) \
               else "red" for directed_move in directed_moves ]
    return plot_moves(seed, directed_moves, colors)


def plot_walk(walk_dict, color="black", ymin=0, ymax=1, **kwds):
    #return point([ (x,0) for x in walk_dict.keys()])
    g = Graphics()
    kwds['legend_label'] = "reachable orbit"
    for x in walk_dict.keys():
        g += line([(x,ymin), (x,ymax)], color=color, zorder=-4, **kwds)
        delete_one_time_plot_kwds(kwds)
    return g

def plot_intervals(intervals, ymin=0, ymax=1, legend_label='not covered'):
    g = Graphics()
    kwds = { 'legend_label': legend_label }
    for interval in intervals:
        g += polygon([(interval[0], ymin), (interval[1], ymin),
                      (interval[1], ymax), (interval[0], ymax)],
                     color="yellow", zorder = -8, **kwds)
        delete_one_time_plot_kwds(kwds)
    return g




# size has to be a positive integer
def lattice_plot(A, A0, t1, t2, size):
    size = size + 1
    x0 = A + (A0-A)/2
    p1 = points((x,y) for x in range(size) for y in range(size)) + points((-x,y) for x in range(size) for y in range(size))
    p2 = points((-x,-y) for x in range(size) for y in range(size)) + points((x,-y) for x in range(size) for y in range(size))
    p3 = plot((A-x0-x*t1)/t2, (x,-size + 1, size - 1), color = "red")
    p4 = plot((A0-x0-x*t1)/t2, (x,-size + 1,size - 1), color = "red")
    return p1+p2+p3+p4

# 

class UnimplementedError (Exception):
    pass

def generate_symbolic(fn, components, field=None):
    if fn.is_continuous() or fn.is_discrete():
        return generate_symbolic_continuous(fn, components, field=field)
    else:
        return generate_symbolic_general(fn, components, field=field)

def generate_additivity_equations(fn, symbolic, field, f=None):
    if fn.is_continuous() or fn.is_discrete():
        return generate_additivity_equations_continuous(fn, symbolic, field, f=f)
    else:
        return generate_additivity_equations_general(fn, symbolic, field, f=f)

def rescale_to_amplitude(perturb, amplitude):
    """For plotting purposes, rescale the function `perturb` so that its
    maximum (supremum) absolute function value is `amplitude`.
    """
    current_amplitude = max([ abs(x) for limits in perturb.limits_at_end_points() for x in limits if x is not None])
    if current_amplitude != 0:
        return perturb * (amplitude/current_amplitude)
    else:
        return perturb

# Global figsize for all plots made by show_plots.
show_plots_figsize = 10

def show_plot(graphics, show_plots, tag, object=None, **show_kwds):
    """
    Display or save `graphics`.

    `show_plots` can be one of: `False` (do nothing), 
    `True` (use `show` to display on screen),
    a string (file name format such as "FILENAME-%s.pdf", 
    where %s is replaced by `tag`.
    """
    plot_kwds_hook(show_kwds)
    if isinstance(show_plots, str):
        graphics.save(show_plots % tag, figsize=show_plots_figsize, **show_kwds)
    elif show_plots:
        graphics.show(figsize=show_plots_figsize, **show_kwds)

def plot_rescaled_perturbation(perturb, xmin=0, xmax=1, **kwds):
    return plot(rescale_to_amplitude(perturb, 1/10), xmin=xmin,
                xmax=xmax, color='magenta', legend_label="perturbation (rescaled)", **kwds)

check_perturbation_plot_three_perturbations = True

def basic_perturbation(fn, index):
    """
    Get a basic perturbation of `fn`.  `index` counts from 1 (to match the labels in the diagrams). 
    """
    if not hasattr(fn, '_perturbations'):
        extremality_test(fn, show_plots=False)
    if hasattr(fn, '_perturbations'):
        try: 
            return fn._perturbations[index-1]
        except IndexError:
            raise IndexError, "Bad perturbation index"
    raise ValueError, "No perturbations"

def plot_perturbation_diagram(fn, perturbation=None, xmin=0, xmax=1):
    """
    Plot a perturbation of `fn`.
    
    `perturbation` is either a perturbation function, or an integer
    (which designates a basic perturbation of `fn` via
    `basic_perturbation`).  If `perturbation` is not provided, it
    defaults to the perturbation indexed 1.

    To show only a part of the diagram, use::

        sage: plot_perturbation_diagram(h, 1).show(xmin=0.25, xmax=0.35, ymin=0.25, ymax=0.35)  # not tested
    """
    if perturbation is None:
       perturbation = 1
    if isinstance(perturbation, Integer):
        perturbation = basic_perturbation(fn, perturbation)
    epsilon_interval = find_epsilon_interval(fn, perturbation)
    epsilon = min(abs(epsilon_interval[0]), epsilon_interval[1])
    p = plot_rescaled_perturbation(perturbation, xmin=xmin, xmax=xmax)
    if check_perturbation_plot_three_perturbations:
        p += plot(fn + epsilon_interval[0] * perturbation, xmin=xmin, xmax=xmax, color='red', legend_label="-perturbed (min)")
        p += plot(fn + epsilon_interval[1] * perturbation, xmin=xmin, xmax=xmax, color='blue', legend_label="+perturbed (max)")
        if -epsilon != epsilon_interval[0]:
            p += plot(fn + (-epsilon) * perturbation, xmin=xmin, xmax=xmax, color='orange', legend_label="-perturbed (matches max)")
        elif epsilon != epsilon_interval[1]:
            p += plot(fn + epsilon * perturbation, xmin=xmin, xmax=xmax, color='cyan', legend_label="+perturbed (matches min)")
    else:
        label = "-perturbed"
        if -epsilon == epsilon_interval[0]:
            label += " (min)"
        else:
            label += " (matches max)"
        p += plot(fn - epsilon * perturbation, xmin=xmin, xmax=xmax, color='red', legend_label=label)
        label = "+perturbed"
        if epsilon == epsilon_interval[1]:
            label += " (max)"
        else:
            label += " (matches min)"
        p += plot(fn + epsilon * perturbation, xmin=xmin, xmax=xmax, color='blue', legend_label=label)
    p += plot(fn, xmin=xmin, xmax=xmax, color='black', thickness=2,
             legend_label="original function", **ticks_keywords(fn))
    return p

def check_perturbation(fn, perturb, show_plots=False, show_plot_tag='perturbation', xmin=0, xmax=1, **show_kwds):
    epsilon_interval = find_epsilon_interval(fn, perturb)
    epsilon = min(abs(epsilon_interval[0]), epsilon_interval[1])
    #logging.info("Epsilon for constructed perturbation: %s" % epsilon)
    if show_plots:
        logging.info("Plotting perturbation...")
        p = plot_perturbation_diagram(fn, perturb, xmin=xmin, xmax=xmax)
        show_plot(p, show_plots, tag=show_plot_tag, object=fn, **show_kwds)
        logging.info("Plotting perturbation... done")
    assert epsilon > 0, "Epsilon should be positive, something is wrong"
    #logging.info("Thus the function is not extreme.")  ## Now printed by caller.

def generate_perturbations_finite_dimensional(function, show_plots=False, f=None):
    ## FIXME: Perhaps we want an `oversampling` parameter as in generate_perturbations_simple??
    """
    Generate (with "yield") perturbations for `finite_dimensional_extremality_test`.
    """
    covered_intervals = generate_covered_intervals(function)
    uncovered_intervals = generate_uncovered_intervals(function)
    if uncovered_intervals:
        ## Note that in the current implementation, it is not as
        ## efficient as it could be due to too many slope variables,
        ## since the relations between non-covered intervals are not
        ## taken into account.  (No need to warn the user about that,
        ## though.)
        components = copy(covered_intervals)
        components.extend([int] for int in uncovered_intervals)
    else:
        components = covered_intervals
    # FIXME: fraction_field() required because parent could be Integer
    # Ring.  This happens, for example, for three_slope_limit().  
    # We really should have a function to retrieve the field of
    # a FastPiecewise.  But now even .base_ring() fails because
    # FastLinearFunction does not have a .base_ring() method.
    field = function(0).parent().fraction_field()
    symbolic = generate_symbolic(function, components, field=field)
    equation_matrix = generate_additivity_equations(function, symbolic, field, f=f)
    slope_jump_vects = equation_matrix.right_kernel().basis()
    logging.info("Finite dimensional test: Solution space has dimension %s" % len(slope_jump_vects))
    for basis_index in range(len(slope_jump_vects)):
        slope_jump = slope_jump_vects[basis_index]
        perturbation = slope_jump * symbolic
        yield perturbation

def finite_dimensional_extremality_test(function, show_plots=False, f=None, warn_about_uncovered_intervals=True, 
                                        show_all_perturbations=False):
    """
    Solve a homogeneous linear system of additivity equations with one
    slope variable for every component (including every non-covered
    interval) and one jump variable for each (left/right) discontinuity.

    Return a boolean that indicates whether the system has a nontrivial solution.

    EXAMPLES::

        sage: logging.disable(logging.WARN)
        sage: h1 = drlm_not_extreme_2()
        sage: finite_dimensional_extremality_test(h1, show_plots=True)
        False
        sage: h2 = drlm_3_slope_limit()
        sage: finite_dimensional_extremality_test(h2, show_plots=True)
        True
    """
    if show_all_perturbations is None:
        show_all_perturbations = show_plots
    if function.is_discrete():
        return simple_finite_dimensional_extremality_test(function, oversampling=1, show_all_perturbations=show_all_perturbations)
    seen_perturbation = False
    function._perturbations = []
    for index, perturbation in enumerate(generate_perturbations_finite_dimensional(function, show_plots=show_plots, f=f)):
        function._perturbations.append(perturbation)
        check_perturbation(function, perturbation,
                           show_plots=show_plots, show_plot_tag='perturbation-%s' % (index + 1),
                           legend_title="Basic perturbation %s" % (index + 1))
        if not seen_perturbation:
            seen_perturbation = True
            logging.info("Thus the function is NOT extreme.")
            if not show_all_perturbations:
                break
    if not seen_perturbation:
        logging.info("Finite dimensional extremality test did not find a perturbation.")
        uncovered_intervals = generate_uncovered_intervals(function)
        if uncovered_intervals:
            if warn_about_uncovered_intervals:
                logging.warn("There are non-covered intervals, so this does NOT prove extremality.")
        else:
            logging.info("Thus the function is extreme.")
    return not seen_perturbation

def generate_type_1_vertices(fn, comparison, reduced=True):
    if fn.is_continuous() or fn.is_discrete():
        return generate_type_1_vertices_continuous(fn, comparison)
    else:
        return generate_type_1_vertices_general(fn, comparison, reduced=reduced)

def generate_type_2_vertices(fn, comparison, reduced=True):
    if fn.is_continuous() or fn.is_discrete():
        return generate_type_2_vertices_continuous(fn, comparison)
    else:
        return generate_type_2_vertices_general(fn, comparison, reduced=reduced)

@cached_function
def generate_additive_vertices(fn, reduced=True):
    """
    We are returning a set of 6-tuples (x, y, z, xeps, yeps, zeps),
    so that duplicates are removed, and so the result can be cached for later use.

    When reduced=True:
        only outputs fewer triples satisfying `comparison' relation, for the purpose of setting up the system of equations.

    When reduced=False:
        outputs all triples satisfying `comparison' relation, for the purpose of plotting additive_limit_vertices.
    """
    return set(itertools.chain( \
                generate_type_1_vertices(fn, operator.eq, reduced=reduced),\
                generate_type_2_vertices(fn, operator.eq, reduced=reduced)) )

@cached_function
def generate_nonsubadditive_vertices(fn, reduced=True):
    """
    We are returning a set of 6-tuples (x, y, z, xeps, yeps, zeps),
    so that duplicates are removed, and so the result can be cached for later use.

    When reduced=True:
        only outputs fewer triples satisfying `comparison' relation, for the purpose of minimality_test.

    When reduced=False:
        outputs all triples satisfying `comparison' relation, for the purpose of plotting nonsubadditive_limit_vertices.
    """
    return set(itertools.chain( \
                generate_type_1_vertices(fn, operator.lt, reduced=reduced),\
                generate_type_2_vertices(fn, operator.lt, reduced=reduced))  )

def generate_nonsymmetric_vertices(fn, f):
    if fn.is_continuous() or fn.is_discrete():
        return generate_nonsymmetric_vertices_continuous(fn, f)
    else:
        return generate_nonsymmetric_vertices_general(fn, f)

class MaximumNumberOfIterationsReached(Exception):
    pass

crazy_perturbations_warning = False

def extremality_test(fn, show_plots = False, show_old_moves_diagram=False, f=None, max_num_it = 1000, perturbation_style=default_perturbation_style, phase_1 = False, finite_dimensional_test_first = False, use_new_code=True, show_all_perturbations=False, crazy_perturbations=True):
    """Check if `fn` is extreme for the group relaxation with the given `f`. 

    If `fn` is discrete, it has to be defined on a cyclic subgroup of
    the reals containing 1, restricted to [0, 1].  The group
    relaxation is the corresponding cyclic group relaxation.

    Otherwise `fn` needs to be defined on the interval [0, 1], and the
    group relaxation is the infinite group relaxation.

    If `f` is not provided, uses the one found by `find_f()`.

    If `show_plots` is True (default: False), show many illustrating diagrams.

    The function first runs `minimality_test`.
    
    In the infinite group case, if `finite_dimensional_test_first` is
    True (default: False), after testing minimality of `fn`, we first
    check if the `finite_dimensional_extremality_test` finds a
    perturbation; otherwise (default) we first check for an
    equivariant perturbation.

    EXAMPLES::

        sage: logging.disable(logging.INFO) # to disable output in automatic tests.
        sage: h = piecewise_function_from_breakpoints_and_values([0, 1/2, 1], [0, 1, 0])
        sage: # This example has a unique candidate for "f", so we don't need to provide one.
        sage: extremality_test(h, False)
        True
        sage: # Same, with plotting:
        sage: extremality_test(h, True) # not tested
        ... lots of plots shown ...
        True
        sage: h = multiplicative_homomorphism(gmic(f=4/5), 3) 
        sage: # This example has several candidates for "f", so provide the one we mean:
        sage: extremality_test(h, True, f=4/15) # not tested
        ... lots of plots shown ...
        True
        sage: g = gj_2_slope()
        sage: gf = restrict_to_finite_group(g)
        sage: # This is now a finite (cyclic) group problem.
        sage: extremality_test(gf, True) # not tested
        ... lots of plots shown ...
        True
    """
    if show_all_perturbations is None:
        show_all_perturbations = show_plots
    do_phase_1_lifting = False
    if f is None:
        f = find_f(fn, no_error_if_not_minimal_anyway=True)
    global crazy_perturbations_warning
    if crazy_perturbations and (limiting_slopes(fn) == (+Infinity, -Infinity)):
        crazy_perturbations_warning = True
    else:
        crazy_perturbations_warning = False
    if f is None or not minimality_test(fn, show_plots=show_plots, f=f):
        logging.info("Not minimal, thus NOT extreme.")
        if not phase_1:
            return False
        else:
            do_phase_1_lifting = True
    if do_phase_1_lifting:
        finite_dimensional_test_first = True
    seen_perturbation = False
    generator = generate_perturbations(fn, show_plots=show_plots, show_old_moves_diagram=show_old_moves_diagram, f=f, max_num_it=max_num_it, finite_dimensional_test_first=finite_dimensional_test_first, perturbation_style=perturbation_style, use_new_code=use_new_code)
    fn._perturbations = []
    for index, perturbation in enumerate(generator):
        fn._perturbations.append(perturbation)
        check_perturbation(fn, perturbation, show_plots=show_plots, 
                           show_plot_tag='perturbation-%s' % (index + 1), 
                           legend_title="Basic perturbation %s" % (index + 1))
        if not seen_perturbation:
            seen_perturbation = True
            logging.info("Thus the function is NOT extreme.")
            if not show_all_perturbations:
                break
    if not seen_perturbation:
        logging.info("Thus the function is extreme.")
    return not seen_perturbation

def generate_perturbations(fn, show_plots=False, show_old_moves_diagram=False, f=None, max_num_it=1000, perturbation_style=default_perturbation_style, finite_dimensional_test_first = False, use_new_code=True):
    """
    Generate (with "yield") perturbations for `extremality_test`.
    """
    if fn.is_discrete():
        all = generate_perturbations_simple(fn, show_plots=show_plots, f=f, oversampling=None)
    else:
        finite = generate_perturbations_finite_dimensional(fn, show_plots=show_plots, f=f)
        covered_intervals = generate_covered_intervals(fn)
        uncovered_intervals = generate_uncovered_intervals(fn)
        if show_plots:
            logging.info("Plotting covered intervals...")
            show_plot(plot_covered_intervals(fn), show_plots, tag='covered_intervals', object=fn)
            logging.info("Plotting covered intervals... done")
        if not uncovered_intervals:
            logging.info("All intervals are covered (or connected-to-covered). %s components." % len(covered_intervals))
            all = finite
        else:
            logging.info("Uncovered intervals: %s", (uncovered_intervals,))
            equi = generate_perturbations_equivariant(fn, show_plots=show_plots, show_old_moves_diagram=show_old_moves_diagram, f=f, max_num_it=max_num_it, perturbation_style=perturbation_style, use_new_code=use_new_code)
            if finite_dimensional_test_first:
                all = itertools.chain(finite, equi)
            else:
                all = itertools.chain(equi, finite)
    for perturbation in all:
        yield perturbation

def generate_perturbations_equivariant(fn, show_plots=False, show_old_moves_diagram=False, f=None, max_num_it=1000, perturbation_style=default_perturbation_style, use_new_code=True):
    if not fn.is_continuous():
        logging.warning("Code for detecting perturbations using moves is EXPERIMENTAL in the discontinuous case.")
    moves = generate_functional_directed_moves(fn)
    logging.debug("Moves relevant for these intervals: %s" % (moves,))
    if use_new_code:
        generator = generate_generic_seeds_with_completion(fn, show_plots=show_plots, max_num_it=max_num_it) # may raise MaximumNumberOfIterationsReached
    else:
        generator = generate_generic_seeds(fn, max_num_it=max_num_it) # may raise MaximumNumberOfIterationsReached
    seen_perturbation = False
    for seed, stab_int, walk_list in generator:
        # for debugging only:
        #global last_seed, last_stab_int, last_walk_list = seed, stab_int, walk_list
        perturb = approx_discts_function(walk_list, stab_int, perturbation_style=perturbation_style, function=fn)
        perturb._seed = seed
        perturb._stab_int = stab_int
        perturb._walk_list = walk_list
        if show_plots and show_old_moves_diagram:
            logging.info("Plotting moves and reachable orbit...")
            g = plot_old_moves_diagram(fn, perturb)
            show_plot(g, show_plots, tag='moves', object=fn)
            logging.info("Plotting moves and reachable orbit... done")
        if show_plots:
            logging.info("Plotting completion diagram with perturbation...")
            g = plot_completion_diagram(fn, perturb)        # at this point, the perturbation has not been stored yet
            show_plot(g, show_plots, tag='completion', object=fn._completion, legend_title="Completion of moves, perturbation", legend_loc="upper left")
            logging.info("Plotting completion diagram with perturbation... done")
        seen_perturbation = True
        yield perturb
    if not seen_perturbation:
        logging.info("Dense orbits in all non-covered intervals.")
        
def plot_old_moves_diagram(fn, perturbation=None, seed=None, stab_int=None, walk_list=None):
    """
    Return a plot of the 'old' moves diagram, superseded by `plot_completion_diagram`.
    """
    if seed is None or stab_int is None or walk_list is None:
        if perturbation is None:
           perturbation = 1
        if isinstance(perturbation, Integer):
            perturbation = basic_perturbation(fn, perturbation)
        if perturbation is not None:
            seed, stab_int, walk_list = perturbation._seed, perturbation._stab_int, perturbation._walk_list
        if seed is None or stab_int is None or walk_list is None:
            raise ValueError, "Need one of `perturbation` or the triple `seed`, `stab_int`, `walk_list`."
    # FIXME: Visualize stability intervals?
    moves = generate_functional_directed_moves(fn)
    uncovered_intervals = generate_uncovered_intervals(fn)
    return (plot_walk(walk_list,thickness=0.7) + 
            plot_possible_directed_moves(seed, moves, fn) + 
            plot_intervals(uncovered_intervals) + plot_covered_intervals(fn))

def plot_completion_diagram(fn, perturbation=None):
    """
    Return a plot of the completion diagram.
    
    To view a part only, use::

        sage: plot_completion_diagram(h).show(xmin=0.3, xmax=0.55, ymin=0.3, ymax=0.55) # not tested
    """
    if not (hasattr(fn, '_completion') and fn._completion.is_complete):
        extremality_test(fn, show_plots=False)
    if fn._completion.plot_background is None:
        fn._completion.plot_background = plot_completion_diagram_background(fn)
    g = fn._completion.plot() 
    if perturbation is None:
        if hasattr(fn, '_perturbations') and fn._perturbations:
            perturbation = fn._perturbations[0]
    elif isinstance(perturbation, Integer):
        perturbation = basic_perturbation(fn, perturbation)
    if perturbation is not None:
        g += plot_function_at_borders(rescale_to_amplitude(perturbation, 1/10), color='magenta', legend_label='perturbation (rescaled)')
    if hasattr(perturbation, '_walk_list'):
        g += plot_walk_in_completion_diagram(perturbation._seed, perturbation._walk_list)
    return g

def lift(fn, show_plots = False, which_perturbation = 1, **kwds):
    # FIXME: Need better interface for perturbation selection.
    if not hasattr(fn, '_perturbations') and extremality_test(fn, show_plots=show_plots, crazy_perturbations=False, **kwds):
        return fn
    else:
        perturbation = fn._perturbations[0]
        epsilon_interval = find_epsilon_interval(fn, perturbation)
        perturbed = fn._lifted = fn + epsilon_interval[which_perturbation] * perturbation
        ## Following is strictly experimental: It may change what "f" is.
        if 'phase_1' in kwds and kwds['phase_1']:
            perturbed = rescale_to_amplitude(perturbed, 1)
        return perturbed

def lift_until_extreme(fn, show_plots = False, pause = False, **kwds):
    next, fn = fn, None
    while next != fn:
        fn = next
        next = lift(fn, show_plots=show_plots, **kwds)
        if pause and next != fn:
            raw_input("Press enter to continue")
    return next

##############
def lift_new(fn, order, show_plots = False, which_perturbation = 1, **kwds):
    # FIXME: Need better interface for perturbation selection.
    if not hasattr(fn, '_perturbations') and simple_finite_dimensional_extremality_test(fn, show_plots=show_plots, order=order):
        return fn
    else:
        perturbation = fn._perturbations[0]
        epsilon_interval = find_epsilon_interval(fn, perturbation)
        perturbed = fn._lifted = fn + epsilon_interval[which_perturbation] * perturbation
        ## Following is strictly experimental: It may change what "f" is.
        if 'phase_1' in kwds and kwds['phase_1']:
            perturbed = rescale_to_amplitude(perturbed, 1)
        return perturbed

def lift_new_until_extreme(fn, show_plots = False, pause = False, first_oversampling = 4, **kwds):
    order = finite_group_order_from_function_f_oversampling_order(fn, oversampling=first_oversampling)
    next = lift_new(fn, order, show_plots, **kwds)
    while next != fn:
        fn = next
        next = lift_new(fn, order, show_plots=show_plots, **kwds)
        if pause and next != fn:
            raw_input("Press enter to continue")
    return next

##############
def last_lifted(fn):
    while hasattr(fn, '_lifted'):
        fn = fn._lifted
    return fn

def piecewise_function_from_robert_txt_file(filename):
    """The .txt files have 4 rows.  
    1st row = Y values
    2nd row = X values (I don't use these, but I included them in case you want them)
    3rd row = f   (the x coordinate for which I use as f)
    4th row = value at f  (I don't normalize this to 1.  This allows the Y values to range from 0 to this values)

    Also, I don't include the last value (pi(1)) ever because this is
    the same as pi(0) due to periodicity.  So, if you need this last
    value, please attach a 0 to the end of the Y values and an extra x
    value.
    """
    with open(filename) as f:
        yvalues = [QQ(x) for x in f.readline().split()]
        xvalues = [QQ(x) for x in f.readline().split()]
        if xvalues != range(len(yvalues)):
            raise ValueError, "Line 2 (xvalues) need to be consecutive integers"
        xscale = len(xvalues)
        xf = QQ(f.readline())
        yf = QQ(f.readline())
    if yvalues[xf] != yf:
        raise ValueError, "Lines 3/4 on f and value at f are not consistent with line 1."
    return piecewise_function_from_breakpoints_and_values([ x / xscale for x in xvalues ] + [1], [y / yf for y in yvalues] + [0])

def random_piecewise_function(xgrid=10, ygrid=10, continuous_proba=1, symmetry=True):
    """
    Return a random, continuous or discontinuous piecewise linear function defined on [0, 1]
    with breakpoints that are multiples of 1/`xgrid` and values that are multiples of 1/`ygrid`.

    `continuous_proba` (a real number in [0,1]) indicates the probability that the function is (left/right) continuous at a breakpoint. 
    Use continuous_proba = 1 (the default) to get a continuous piecewise linear function.

    Use symmetry=True (the default) to get a symmetric function. 

    EXAMPLES::

        sage: h = random_piecewise_function(10, 10)
        sage: h = random_piecewise_function(10, 10, continuous_proba=4/5, symmetry=True)
        sage: h = random_piecewise_function(10, 10, continuous_proba=4/5, symmetry=False)
    """
    xvalues = [0] + [ x/xgrid for x in range(1, xgrid) ] + [1]
    f = randint(1, xgrid - 1)
    left_midpoint = f / 2
    right_midpoint = (f+xgrid) / 2
    #yvalues = [0] + [ randint(0, ygrid) / ygrid for i in range(1, f) ] + [1] + [ randint(0, ygrid) / ygrid for i in range(f+1, xgrid) ]+ [0]
    yvalues = [0] + [ randint(1, ygrid-1) / ygrid for i in range(1, f) ] + [1] + [ randint(1, ygrid-1) / ygrid for i in range(f+1, xgrid) ]+ [0]
    if symmetry:
        for i in range(1, ceil(left_midpoint)):
            yvalues[f-i] = 1 - yvalues[i]
        if left_midpoint in ZZ:
            yvalues[left_midpoint] = 1/2
        for i in range(f+1, ceil(right_midpoint)):
            yvalues[f + xgrid - i] = 1 - yvalues[i]
        if right_midpoint in ZZ:
            yvalues[right_midpoint] = 1/2
    if continuous_proba == 1:
        return piecewise_function_from_breakpoints_and_values(xvalues, yvalues)
    else:
        piece1 = [ [singleton_interval(xvalues[i]), FastLinearFunction(0, yvalues[i])] for i in range(xgrid+1) ]
        leftlimits = [0]
        rightlimits = []
        for i in range(0, xgrid):
            p = random()
            if p > continuous_proba:
                rightlimits.append(randint(0, ygrid) / ygrid)
            else:
                rightlimits.append(yvalues[i])
            p = random()
            if p > continuous_proba:
                leftlimits.append(randint(0, ygrid) / ygrid)
            else:
                leftlimits.append(yvalues[i+1])
        rightlimits.append(0)
        if symmetry:
            for i in range(1, ceil(left_midpoint)):
                leftlimits[f-i] = 1 - rightlimits[i]
                rightlimits[f-i] = 1 - leftlimits[i]
            if left_midpoint in ZZ:
                rightlimits[left_midpoint] = 1 - leftlimits[left_midpoint]
            leftlimits[f] = 1 - rightlimits[0]
            for i in range(f+1, ceil(right_midpoint)):
                leftlimits[f + xgrid - i] = 1 - rightlimits[i]
                rightlimits[f + xgrid - i] = 1 - leftlimits[i]
            if right_midpoint in ZZ:
                rightlimits[right_midpoint] = 1 - leftlimits[right_midpoint]
            leftlimits[xgrid] = 1 - rightlimits[f]
        slopes = [ (leftlimits[i+1] - rightlimits[i]) * xgrid for i in range(0, xgrid) ]
        intercepts = [ rightlimits[i] - xvalues[i] * slopes[i] for i in range(0, xgrid) ]
        piece2 = [ [open_interval(xvalues[i], xvalues[i+1]), FastLinearFunction(slopes[i], intercepts[i])] for i in range(xgrid) ]
        pieces = [piece1[0]]
        for i in range(xgrid):
            pieces += [piece2[i], piece1[i+1]]
        return FastPiecewise(pieces, merge=True)

def is_all_QQ_fastpath(values):
    """
    This version does not do the full check whether it can be coerced to QQ,
    which is slow for RealNumberField.
    """
    for x in values:
        if not isinstance(x, (int, long, Rational, Integer)):
            return False
    return True

from sage.rings.number_field.number_field_element import is_NumberFieldElement

def is_all_the_same_number_field_fastpath(values):
    """
    This version does not try coercions and compares fields using 'is', rather than their comparison operator.
    """
    number_field_seen = None
    for x in values:
        if is_NumberFieldElement(x):
            if number_field_seen:
                if number_field_seen is not x.parent():
                    return False
            else:
                number_field_seen = x.parent()
        else:
            return False
    return True

def is_QQ_linearly_independent(*numbers):
    """
    Test if `numbers` are linearly independent over `QQ`.

    EXAMPLES::

        sage: logging.disable(logging.INFO)  # Suppress output in automatic tests.
        sage: is_QQ_linearly_independent()
        True
        sage: is_QQ_linearly_independent(1)
        True
        sage: is_QQ_linearly_independent(0)
        False
        sage: is_QQ_linearly_independent(1,2)
        False
        sage: is_QQ_linearly_independent(1,sqrt(2))
        True
        sage: is_QQ_linearly_independent(1+sqrt(2),sqrt(2),1)
        False
    """
    # trivial cases
    if len(numbers) == 0:
        return True
    elif len(numbers) == 1:
        return numbers[0] != 0
    # fast path for rationals
    if is_all_QQ_fastpath(numbers):
        return False
    if not is_all_the_same_number_field_fastpath(numbers):
        # try to coerce to common number field
        numbers = nice_field_values(numbers, RealNumberField)
        if not is_NumberFieldElement(numbers[0]):
            if is_all_QQ(numbers):
                return False
            raise ValueError, "Q-linear independence test only implemented for algebraic numbers"
    coordinate_matrix = matrix(QQ, [x.list() for x in numbers])
    return rank(coordinate_matrix) == len(numbers)

def compose_directed_moves(A, B, show_plots=False):
    """
    Compute the directed move that corresponds to the directed move `A` after `B`.
    
    EXAMPLES::

        sage: compose_directed_moves(FunctionalDirectedMove([(5/10,7/10)],(1, 2/10)),FunctionalDirectedMove([(2/10,4/10)],(1,2/10)))
        <FunctionalDirectedMove (1, 2/5) with domain [(3/10, 2/5)], range [<Int[7/10, 4/5]>]>
    """
    #print result_domain_intervals
    if A.is_functional() and B.is_functional():
        A_domain_preimages = [ B.apply_to_coho_interval(A_domain_interval, inverse=True) \
                               for A_domain_interval in A.intervals() ]
        A_domain_preimages.sort(key=coho_interval_left_endpoint_with_epsilon)
        result_domain_intervals = list(intersection_of_coho_intervals([A_domain_preimages, B.intervals()])) # generator!
        if result_domain_intervals:
            result = FunctionalDirectedMove(result_domain_intervals, (A[0] * B[0], A[0] * B[1] + A[1]))
        else:
            result = None
    elif not A.is_functional() and B.is_functional():
        A_domain_preimages = [ B.apply_to_coho_interval(A_domain_interval, inverse=True) \
                               for A_domain_interval in A.intervals() ]
        interval_pairs = []
        for A_domain_preimage, A_range in itertools.izip(A_domain_preimages, A.range_intervals()):
            overlapped_ints = intersection_of_coho_intervals([[A_domain_preimage], B.intervals()])
            interval_pairs += [ (overlapped_int, A_range) for overlapped_int in overlapped_ints ]
        if interval_pairs:
            result = DenseDirectedMove(interval_pairs)
        else:
            result = None
    elif A.is_functional() and not B.is_functional():
        interval_pairs = []
        for B_domain_interval, B_range_interval in B.interval_pairs():
            overlapped_ints = intersection_of_coho_intervals([A.intervals(), [B_range_interval]])
            interval_pairs += [ (B_domain_interval, A.apply_to_coho_interval(overlapped_int)) for overlapped_int in overlapped_ints ]
        if interval_pairs:
            result = DenseDirectedMove(interval_pairs)
        else:
            result = None
    else:
        result = None
    if show_plots:
        p = plot(A, color="green", legend_label="A")
        p += plot(B, color="blue", legend_label="B")
        if result:
            p += plot(result, color="red", legend_label="C = A after B")
        show_plot(p, show_plots, tag='compose_directed_moves')
    return result

def merge_functional_directed_moves(A, B, show_plots=False):
    """
    EXAMPLES::

        sage: merge_functional_directed_moves(FunctionalDirectedMove([(3/10, 7/20), (9/20, 1/2)], (1,0)),FunctionalDirectedMove([(3/10, 13/40)], (1,0)))
        <FunctionalDirectedMove (1, 0) with domain [(3/10, 7/20), (9/20, 1/2)], range [<Int[3/10, 7/20]>, <Int[9/20, 1/2]>]>
    """
    if A.directed_move != B.directed_move:
        raise ValueError, "Cannot merge, moves have different operations"
    #merge_two_comp(A.intervals(), B.intervals(), one_point_overlap_suffices=True), 
    C = FunctionalDirectedMove(\
                               A.intervals() + B.intervals(),  # constructor takes care of merging
                               A.directed_move)
    if show_plots:
        p = plot(C, color="cyan", legend_label="C = A merge B", thickness=10)
        p += plot(A, color="green", legend_label="A = %s" % A )
        p += plot(B, color="blue", legend_label="B = %s" % B)
        show_plot(p, show_plots, tag='merge_functional_directed_moves')
    return C

def plot_directed_moves(dmoves, **kwds):
    g = Graphics()
    for dm in dmoves:
        g += plot(dm, **kwds)
        delete_one_time_plot_kwds(kwds)
    return g

def reduce_with_dense_moves(functional_directed_move, dense_moves, show_plots=False):
    """
    EXAMPLES::

        sage: reduce_with_dense_moves(FunctionalDirectedMove([[3/10,7/10]],(1, 1/10)), [DenseDirectedMove([[[2/10,6/10],[2/10,6/10]]])])
        <FunctionalDirectedMove (1, 1/10) with domain [<Int(1/2, 7/10]>], range [<Int(3/5, 4/5]>]>
        sage: reduce_with_dense_moves(FunctionalDirectedMove([[1/10,7/10]],(1, 1/10)), [DenseDirectedMove([[[7/20,5/10],[3/10,5/10]]]), DenseDirectedMove([[[6/20,6/10],[4/10,6/10]]])])
        <FunctionalDirectedMove (1, 1/10) with domain [<Int[1/10, 3/10)>, <Int(1/2, 7/10]>], range [<Int[1/5, 2/5)>, <Int(3/5, 4/5]>]>
    """
    if not dense_moves:
        return functional_directed_move
    remove_lists = []
    for domain, codomain in itertools.chain(*[ dense_move.interval_pairs() for dense_move in dense_moves ]):
        remove_list = list(intersection_of_coho_intervals([[functional_directed_move.apply_to_coho_interval(codomain, inverse=True)], [domain]]))
        if remove_list:
            remove_lists.append(remove_list)  # Each remove_list is sorted because each interval is a subinterval of the domain interval.
    #print remove_lists
    if not remove_lists:
        return functional_directed_move
    difference = union_of_coho_intervals_minus_union_of_coho_intervals([functional_directed_move.intervals()], remove_lists)
    if difference:
        result = FunctionalDirectedMove(difference, functional_directed_move.directed_move)
    else:
        result = None
    if show_plots:
        p = plot(functional_directed_move, color="yellow", thickness=8)
        p += plot_directed_moves(dense_moves)
        if result:
            p += plot(result)
        show_plot(p, show_plots, tag='reduce_with_dense_moves')
    return result

class DirectedMoveCompositionCompletion:

    def __init__(self, directed_moves, show_plots=False, plot_background=None):
        self.show_plots = show_plots
        self.plot_background = plot_background
        self.move_dict = dict()
        self.dense_moves = set()
        self.any_change = False
        self.num_rounds = 0
        for move in directed_moves:
            self.add_move(move)
        self.is_complete = False

    def reduce_move_dict_with_dense_moves(self, dense_moves):
        """
        Reduce moves with dense moves from the move dictionary of self.

        EXAMPLES::

            sage: f = FunctionalDirectedMove([[1/10,7/10]],(1, 1/10))
            sage: d = [DenseDirectedMove([[[7/20,5/10],[3/10,5/10]]]), DenseDirectedMove([[[6/20,6/10],[4/10,6/10]]])]
            sage: h = DirectedMoveCompositionCompletion([f])
            sage: h.move_dict
            {(1,
              1/10): <FunctionalDirectedMove (1, 1/10) with domain [(1/10, 7/10)], range [<Int[1/5, 4/5]>]>}
            sage: h.reduce_move_dict_with_dense_moves(d)
            sage: h.move_dict
            {(1,
              1/10): <FunctionalDirectedMove (1, 1/10) with domain [<Int[1/10, 3/10)>, <Int(1/2, 7/10]>], range [<Int[1/5, 2/5)>, <Int(3/5, 4/5]>]>}
        """
        new_move_dict = dict()
        for key, move in self.move_dict.items():
            new_move = reduce_with_dense_moves(move, dense_moves)
            if new_move:
                new_move_dict[key] = new_move
        self.move_dict = new_move_dict

    def upgrade_or_reduce_dense_interval_pair(self, a_domain, a_codomain):
        """
        Upgrade or reduce the dense moves of self from a given dense interval pair

        EXAMPLES::

            sage: a = DenseDirectedMove([[[7/20,5/10],[3/10,5/10]]])
            sage: h = DirectedMoveCompositionCompletion([a])
            sage: # is dominated by existing rectangle, exit.
            sage: h.upgrade_or_reduce_dense_interval_pair([7/20,5/10],[3/10,5/10])
            (None, None)

            sage: h = DirectedMoveCompositionCompletion([a])
            sage: # simple vertical merge
            sage: h.upgrade_or_reduce_dense_interval_pair([7/20,5/10],[2/10,5/10])
            ([7/20, 1/2], [1/5, 1/2])

            sage: h = DirectedMoveCompositionCompletion([a])
            sage: # simple horizontal merge
            sage: h.upgrade_or_reduce_dense_interval_pair([6/20,5/10],[3/10,5/10])
            ([3/10, 1/2], [3/10, 1/2])

            sage: h = DirectedMoveCompositionCompletion([a])
            sage: # full-dimensional intersection, extend to big rectangle.
            sage: h.upgrade_or_reduce_dense_interval_pair([6/20,9/20], [2/10,4/10])
            ((3/10, 1/2), (1/5, 1/2))
        """
        another_pass = True
        while another_pass:
            another_pass = False
            for b in self.dense_moves:
                for (b_domain, b_codomain) in b.interval_pairs():
                    if (b_domain[0] <= a_domain[0] and a_domain[1] <= b_domain[1]
                        and b_codomain[0] <= a_codomain[0] and a_codomain[1] <= b_codomain[1]):
                        # is dominated by existing rectangle, exit.
                        return None, None
                    elif (a_domain[0] <= b_domain[0] and b_domain[1] <= a_domain[1]
                        and a_codomain[0] <= b_codomain[0] and b_codomain[1] <= a_codomain[1]):
                        # dominates existing rectangle, do nothing (we take care of that later).
                        pass
                    elif (a_domain[0] == b_domain[0] and a_domain[1] == b_domain[1]
                          and coho_intervals_intersecting(a_codomain, b_codomain)):
                          # simple vertical merge
                        a_codomain = ((min(a_codomain[0], b_codomain[0]), max(a_codomain[1], b_codomain[1])))
                        another_pass = True
                    elif (a_codomain[0] == b_codomain[0] and a_codomain[1] == b_codomain[1]
                          and coho_intervals_intersecting(a_domain, b_domain)):
                          # simple horizontal merge
                        a_domain = ((min(a_domain[0], b_domain[0]), max(a_domain[1], b_domain[1])))
                        another_pass = True
                    elif (coho_intervals_intersecting_full_dimensionally(a_domain, b_domain)
                          and coho_intervals_intersecting_full_dimensionally(a_codomain, b_codomain)):
                        # full-dimensional intersection, extend to big rectangle.
                        logging.info("Applying rectangle lemma")
                        a_domain = ((min(a_domain[0], b_domain[0]), max(a_domain[1], b_domain[1])))
                        a_codomain = ((min(a_codomain[0], b_codomain[0]), max(a_codomain[1], b_codomain[1])))
                        another_pass = True
        return a_domain, a_codomain

    def add_move(self, c):
        """
        Add a move c to self. 
        Merge functional directed move or upgrade or reduce dense interval pair if necessary.

        EXAMPLES::

            sage: f = FunctionalDirectedMove([(3/10, 7/20), (9/20, 1/2)], (1,0))
            sage: c = FunctionalDirectedMove([(3/10, 13/40)], (1,0))
            sage: h = DirectedMoveCompositionCompletion([f])
            sage: h.move_dict
            {(1,
              0): <FunctionalDirectedMove (1, 0) with domain [(3/10, 7/20), (9/20, 1/2)], range [<Int[3/10, 7/20]>, <Int[9/20, 1/2]>]>}
            sage: h.add_move(c)
            sage: h.move_dict
            {(1,
              0): <FunctionalDirectedMove (1, 0) with domain [(3/10, 7/20), (9/20, 1/2)], range [<Int[3/10, 7/20]>, <Int[9/20, 1/2]>]>}

            sage: a = DenseDirectedMove([[[7/20,5/10],[3/10,5/10]]])
            sage: h = DirectedMoveCompositionCompletion([a])
            sage: h.dense_moves
            {<DenseDirectedMove [([7/20, 1/2], [3/10, 1/2])]>}
            sage: c = DenseDirectedMove([[[6/20,9/20], [2/10,4/10]]])
            sage: h.add_move(c)
            sage: h.dense_moves
            {<DenseDirectedMove [((3/10, 1/2), (1/5, 1/2))]>}
        """
        if c.is_functional():
            reduced = reduce_with_dense_moves(c, self.dense_moves)
            if reduced is None:
                return
            cdm = c.directed_move
            if cdm in self.move_dict:
                merged = merge_functional_directed_moves(self.move_dict[cdm], reduced, show_plots=False)

                if merged.intervals() != self.move_dict[cdm].intervals():
                    # Cannot compare the functions themselves because of the "hash" magic of FastPiecewise.
                    #print "merge: changed from %s to %s" % (self.move_dict[cdm], merged)
                    self.move_dict[cdm] = merged
                    self.any_change = True
                else:
                    #print "merge: same"
                    pass
            # elif is_move_dominated_by_dense_moves(c, self.dense_moves):
            #     pass
            else:
                self.move_dict[cdm] = reduced
                self.any_change = True
        else:
            # dense move.
            new_dense_moves = []
            for (c_domain, c_codomain) in c.interval_pairs():
                c_domain, c_codomain = self.upgrade_or_reduce_dense_interval_pair(c_domain, c_codomain)
                if c_domain:
                    new_dense_moves.append(DenseDirectedMove([(c_domain, c_codomain)]))
            if not new_dense_moves:
                return 
            dominated_dense_list = [ move for move in self.dense_moves if is_move_dominated_by_dense_moves(move, new_dense_moves) ]
            for move in dominated_dense_list:
                self.dense_moves.remove(move)
            for m in new_dense_moves:
                self.dense_moves.add(m)
            # dominated_functional_key_list = [ key for key, move in self.move_dict.items() if is_move_dominated_by_dense_moves(move, self.dense_moves) ]
            # for key in dominated_functional_key_list:
            #     self.move_dict.pop(key)
            self.reduce_move_dict_with_dense_moves(new_dense_moves)
            self.any_change = True

    def plot(self, *args, **kwds):
        g = plot_directed_moves(list(self.dense_moves) + list(self.move_dict.values()), **kwds)
        if self.plot_background:
            g += self.plot_background
        return g

    def maybe_show_plot(self):
        if self.show_plots:
            logging.info("Plotting...")
            if self.is_complete:
                tag = 'completion'
                title = "Completion of moves" 
            elif self.num_rounds == 0:
                tag = 'completion-0'
                title = "Initial moves"
            else:
                tag = 'completion-%s' % self.num_rounds
                title = "Moves after %s completion round%s" % (self.num_rounds, "s" if self.num_rounds > 1 else "")
            show_plot(self.plot(legend_label='moves'), self.show_plots, tag, legend_title=title, legend_loc="upper left", object=self)
            logging.info("Plotting... done")

    def complete_one_round(self):
        self.maybe_show_plot()
        logging.info("Completing %d functional directed moves and %d dense directed moves..." % (len(self.move_dict), len(self.dense_moves)))
        self.any_change = False
        critical_pairs = ([ (a, b) for a in list(self.dense_moves) for b in list(self.dense_moves) ] 
                          + [ (a, b) for a in self.move_dict.keys() for b in list(self.dense_moves) + self.move_dict.keys() ] 
                          + [ (a, b) for a in list(self.dense_moves) for b in  self.move_dict.keys() ])
        for (a, b) in critical_pairs:
            # Get the most current versions of the directed moves.
            # FIXME: We should rather implement a better completion
            # algorithm.
            if type(a) == tuple or type(a) == list:
                a = self.move_dict.get(a, None)
            if type(b) == tuple or type(b) == list:
                b = self.move_dict.get(b, None)

            if not a or not b: 
                continue                                    # critical pair has been killed

            if not a.is_functional() and not b.is_functional():
                new_pairs = []
                for (a_domain, a_codomain) in a.interval_pairs():
                    for (b_domain, b_codomain) in b.interval_pairs():
                        if (coho_intervals_intersecting_full_dimensionally(a_domain, b_domain)
                            and coho_intervals_intersecting_full_dimensionally(a_codomain, b_codomain)):
                            # full-dimensional intersection, extend to big rectangle;
                            # but this is taken care of in add_move.
                            pass
                        elif coho_intervals_intersecting_full_dimensionally(a_codomain, b_domain):
                            # composition of dense moves
                            new_pairs.append((a_domain, b_codomain))
                if new_pairs:
                    d = DenseDirectedMove(new_pairs)
                    if not is_move_dominated_by_dense_moves(d, self.dense_moves):
                        logging.info("New dense move from dense-dense composition: %s" % d)
                        self.add_move(d)
                        # self.maybe_show_plot()
            else:
                if a.is_functional() and b.is_functional():
                    d = check_for_dense_move(a, b)
                    if d and not is_move_dominated_by_dense_moves(d, self.dense_moves):
                        global crazy_perturbations_warning
                        if crazy_perturbations_warning:
                            logging.warn("This function is two-sided discontinuous at the orgin. Crazy perturbations might exist.")
                        logging.info("New dense move from strip lemma: %s" % d)
                        self.add_move(d)
                        # self.maybe_show_plot()
                c = compose_directed_moves(a, b)
                if c:
                    self.add_move(c)

    def complete(self, max_num_rounds=8, error_if_max_num_rounds_exceeded=True):
        while self.any_change and (max_num_rounds is not None or self.num_rounds < max_num_rounds):
            self.complete_one_round()
            self.num_rounds += 1
        if max_num_rounds is not None and self.num_rounds == max_num_rounds:
            if error_if_max_num_rounds_exceeded:
                raise MaximumNumberOfIterationsReached, "Reached %d rounds of the completion procedure, found %d directed moves and %d dense directed moves, stopping." % (self.num_rounds, len(self.move_dict), len(self.dense_moves))
            else:
                logging.info("Reached %d rounds of the completion procedure, found %d directed moves and %d dense directed moves, stopping." % (self.num_rounds, len(self.move_dict), len(self.dense_moves)))
        else:
            self.is_complete = True
            #self.maybe_show_plot()
            logging.info("Completion finished.  Found %d directed moves and %d dense directed moves." 
                         % (len(self.move_dict), len(self.dense_moves)))


    def results(self):
        ## FIXME: Should return the dense moves somehow as well.
        # if self.dense_moves:
        #     raise UnimplementedError, "Dense moves found, handling them in the following code is not implemented yet."
        return list(self.move_dict.values())


def directed_move_composition_completion(directed_moves, show_plots=False, plot_background=None, max_num_rounds=8, error_if_max_num_rounds_exceeded=True):
    completion = DirectedMoveCompositionCompletion(directed_moves,
                                                   show_plots=show_plots, plot_background=plot_background)
    completion.complete(max_num_rounds=max_num_rounds, error_if_max_num_rounds_exceeded=error_if_max_num_rounds_exceeded)
    return completion.results()

def plot_completion_diagram_background(fn):
    plot_background = plot_function_at_borders(fn, color='black', **ticks_keywords(fn, y_ticks_for_breakpoints=True))
    plot_background += polygon2d([[0,0], [0,1], [1,1], [1,0]], fill=False, color='grey')
    plot_background += plot_function_at_borders(zero_perturbation_partial_function(fn), color='magenta', legend_label='fixed perturbation (mod interpol)', thickness=3)
    return plot_background

@cached_function
def generate_directed_move_composition_completion(fn, show_plots=False, max_num_rounds=8, error_if_max_num_rounds_exceeded=True):
    completion = getattr(fn, "_completion", None)
    if not completion:
        functional_directed_moves = generate_functional_directed_moves(fn)
        if show_plots:
            plot_background = plot_completion_diagram_background(fn)
        else:
            plot_background = None
        completion = fn._completion = DirectedMoveCompositionCompletion(functional_directed_moves,
                                                                        show_plots=show_plots,
                                                                        plot_background=plot_background)
    completion.complete(max_num_rounds=max_num_rounds, error_if_max_num_rounds_exceeded=error_if_max_num_rounds_exceeded)
    return completion.results()

def plot_walk_in_completion_diagram(seed, walk_dict):
    g = line([(seed,0), (seed,1)], color="limegreen", legend_label="seed value", linestyle=':')
    kwds = { 'legend_label': "reachable orbit" }
    for x in walk_dict.keys():
        g += line([(0, x), (seed, x)], color="limegreen", linestyle=':', **kwds)
        delete_one_time_plot_kwds(kwds)
    return g

def apply_functional_directed_moves(functional_directed_moves, seed):
    """
    Return a dictionary whose keys are the reachable orbit of `seed`.

    If `functional_directed_moves` is complete under compositions,
    then this computes the reachable orbit of `seed`, just like
    `deterministic_walk` would.
    """
    #orbit = set()
    orbit = dict()
    for fdm in functional_directed_moves:
        try:
            #orbit.add(fdm(seed))
            element = fdm(seed)
            if element in orbit:
                orbit[element].append(fdm)
            else:
                orbit[element] = [fdm]
        except ValueError:
            pass
    #return sorted(orbit)
    return orbit

def scan_sign_contradiction_point(fdm):
    if fdm.sign() == -1:
        invariant_point = fdm[1] / 2
        if fdm.can_apply(invariant_point):
            assert fdm(invariant_point) == invariant_point
        yield ((invariant_point, 0), 0, fdm)
        yield ((invariant_point, 1), 0, fdm)

def scan_sign_contradiction_points(functional_directed_moves):
     scans = [ scan_sign_contradiction_point(fdm) for fdm in functional_directed_moves ]
     return merge(*scans)

def scan_domains_of_moves(functional_directed_moves):
     scans = [ scan_coho_interval_list(fdm.intervals(), fdm) for fdm in functional_directed_moves ]
     return merge(*scans)

def find_decomposition_into_intervals_with_same_moves(functional_directed_moves, separate_by_sign_contradiction=True):
    scan = scan_domains_of_moves(functional_directed_moves)
    if separate_by_sign_contradiction:
        scan = merge(scan, \
                     scan_sign_contradiction_points(functional_directed_moves))
    moves = set()
    (on_x, on_epsilon) = (None, None)
    for ((x, epsilon), delta, move) in scan:
        if on_x and (on_x, on_epsilon) < (x, epsilon):
            if moves:
                int = closed_or_open_or_halfopen_interval(on_x, x,
                                                          on_epsilon == 0, epsilon > 0)
                yield (int, list(moves))
        (on_x, on_epsilon) = (x, epsilon)
        if delta == -1:                         # beginning of interval
            assert move not in moves
            moves.add(move)
        elif delta == +1:                      # end of interval
            moves.remove(move)
        elif delta == 0:                       # an invariant point
            pass
        else:
            raise ValueError, "Bad scan item"

def find_decomposition_into_stability_intervals_with_completion(fn, show_plots=False, max_num_it=None):
    fn._stability_orbits = []
    completion = generate_directed_move_composition_completion(fn, show_plots=show_plots)

    z = zero_perturbation_partial_function(fn)
    zero_intervals = z.intervals()
    not_fixed_to_zero = union_of_coho_intervals_minus_union_of_coho_intervals([[[0,1]]], [zero_intervals])
    restricted_completion = [ fdm.restricted(not_fixed_to_zero) for fdm in completion ]

    decomposition = find_decomposition_into_intervals_with_same_moves(restricted_completion)
    done_intervals = set()

    for (interval, moves) in decomposition:
        if interval not in done_intervals:
            #print interval
            orbit = set()
            walk_dict = dict()
            seed = (interval.a + interval.b) / 2
            sign_contradiction = False
            for move in moves:
                moved_interval = move.apply_to_coho_interval(interval)
                #print "Applying move %s to %s gives %s." % (move, interval, moved_interval)

                moved_seed = move(seed)
                walk_sign = move.sign()
                done_intervals.add(moved_interval)
                orbit.add(moved_interval)
                if moved_seed in walk_dict and walk_dict[moved_seed][0] != walk_sign:
                    sign_contradiction = True
                walk_dict[moved_seed] = [walk_sign, None, None] 
            if sign_contradiction:
                for y in walk_dict.values():
                    y[0] = 0
            stability_orbit = (list(orbit), walk_dict, None)
            fn._stability_orbits.append(stability_orbit)
    logging.info("Total: %s stability orbits, lengths: %s" % (len(fn._stability_orbits), \
                    [ ("%s+" if to_do else "%s") % len(shifted_stability_intervals) \
                      for (shifted_stability_intervals, walk_dict, to_do) in fn._stability_orbits ]))

def stab_int_length(x):
    (orbit, walk_dict, _) = x
    int = orbit[0]
    return interval_length(int)

def generate_generic_seeds_with_completion(fn, show_plots=False, max_num_it=None):
    # Ugly compatibility interface.
    find_decomposition_into_stability_intervals_with_completion(fn, show_plots=show_plots)
    if not fn._stability_orbits:
        return
    for (orbit, walk_dict, _) in sorted(fn._stability_orbits, key=stab_int_length, reverse=True):
        int = orbit[0]
        if interval_length(int) > 0:
            seed = (int.a + int.b) / 2
            stab_int = closed_or_open_or_halfopen_interval(int.a - seed, int.b - seed, int.left_closed, int.right_closed)
            yield (seed, stab_int, walk_dict)

class DenseDirectedMove ():
    """
    Return a dense directed move from given interval pairs (first domain interval, then range interval).
    """

    def __init__(self, interval_pairs):
        self._interval_pairs = interval_pairs

    def __repr__(self):
        return "<DenseDirectedMove %s>" % self._interval_pairs

    def is_functional(self):
        return False

    def plot(self, *args, **kwds):
        return sum([polygon(((domain[0], codomain[0]), (domain[1], codomain[0]), (domain[1], codomain[1]), (domain[0], codomain[1])), rgbcolor=kwds.get("rgbcolor", "cyan"), alpha=0.5) + polygon(((domain[0], codomain[0]), (domain[1], codomain[0]), (domain[1], codomain[1]), (domain[0], codomain[1])), color="red", fill=False) for (domain, codomain) in self._interval_pairs])

    def intervals(self):
        """
        Return the domain interval of self.

        EXAMPLES::

            sage: a = DenseDirectedMove([[[7/20,5/10],[3/10,5/10]]])
            sage: a.intervals()
            [[7/20, 1/2]]
        """
        return [ domain_interval for (domain_interval, range_interval) in self._interval_pairs ]

    def range_intervals(self):
        """
        Return the range interval of self.

        EXAMPLES::

            sage: a = DenseDirectedMove([[[7/20,5/10],[3/10,5/10]]])
            sage: a.range_intervals()
            [[3/10, 1/2]]
        """
        return [ range_interval for (domain_interval, range_interval) in self._interval_pairs ]

    def interval_pairs(self):
        """
        Return the interval pairs of self. 
        The first interval is the domain interval, and the second is the range interval of self. 

        EXAMPLES::

            sage: a = DenseDirectedMove([[[7/20,5/10],[3/10,5/10]]])
            sage: a.interval_pairs()
            [[[7/20, 1/2], [3/10, 1/2]]]
        """
        return self._interval_pairs
    
def check_for_dense_move(m1, m2):
    # the strip lemma.
    if m1.sign() == 1 and m2.sign() == 1: 
        t1 = m1[1]
        t2 = m2[1]
        if is_QQ_linearly_independent(t1, t2) and t1 >= 0 and t2 >= 0:
            dense_intervals = []
            for m1i in m1.intervals():
                for m2i in m2.intervals():
                    l1, u1 = m1i[0], m1i[1]
                    l2, u2 = m2i[0], m2i[1]
                    L = max(l1, l2)
                    U = min(u1 + t1, u2 + t2)
                    if t1 + t2 <= U - L:
                        dense_intervals.append((L, U))
            if dense_intervals:
                return DenseDirectedMove([(I, I) for I in dense_intervals])
    return None

def is_interval_pair_dominated_by_dense_move(domain_interval, range_interval, dense_move):
    for (dense_domain_interval, dense_range_interval) in dense_move.interval_pairs():
        if coho_interval_contained_in_coho_interval(domain_interval, dense_domain_interval) \
           and coho_interval_contained_in_coho_interval(range_interval, dense_range_interval):
            return True
    return False

def is_interval_pair_dominated_by_dense_moves(domain_interval, range_interval, dense_moves):
    for dense_move in dense_moves:
        if is_interval_pair_dominated_by_dense_move(domain_interval, range_interval, dense_move):
            return True
    return False

def is_move_dominated_by_dense_moves(move, dense_moves):
    for (domain_interval, range_interval) in itertools.izip(move.intervals(), move.range_intervals()):
        if is_interval_pair_dominated_by_dense_moves(domain_interval, range_interval, dense_moves):
            pass
        else:
            return False
    #print "Dominated: %s" % move
    return True

def stuff_with_random_irrational_function():
    while True:
        del1 = randint(1, 100) / 1000
        del2 = randint(1, 60) / 1000
        print "del1 = %s, del2 = %s" % (del1, del2)
        try:
            h = the_irrational_function_t1_t2(del1=del1, del2=del2)
            break
        except ValueError:
            print "... parameters do not describe a function, retrying."
    dmoves = generate_functional_directed_moves(h)
    completion = directed_move_composition_completion(dmoves, max_num_rounds=None)
    plot_directed_moves(completion).show(figsize=40)
    
def merit_index(fn):
    r"""
    Compute Gomory--Johnson's merit index.

    It is defined as twice the area of additive points in the unit square
    (see [RD, Definition 19.28], which refers to [61]).

    EXAMPLES:

    The merit index for GMIC is 2f^2 - 2f + 1 [RD]::

        sage: def merit_index_gmic(f):
        ....:     return 2*f^2 - 2*f + 1
        sage: merit_index(gmic(1/4)) == merit_index_gmic(1/4)
        True
        sage: merit_index(gmic(1/2)) == merit_index_gmic(1/2)
        True

    The merit index for `drlm_2_slope_limit_1_1` is 4 f^2 - 6 f + 3 [40, p. 164]::

        sage: def merit_index_drlm_2_slope_limit_1_1(f):
        ....:     return 4 * f^2 - 6 * f + 3
        sage: merit_index(drlm_2_slope_limit_1_1(3/5)) == merit_index_drlm_2_slope_limit_1_1(3/5)
        True
        sage: merit_index(drlm_2_slope_limit_1_1(1/2)) == merit_index_drlm_2_slope_limit_1_1(1/2)
        True

    Reference:

     - [40] S. S. Dey, J.-P. P. Richard, Y. Li, and L. A. Miller, Extreme
       inequalities for infinite group problems, Mathematical Programming 121
       (2010), 145-170.

     - [61] R. E. Gomory and E. L. Johnson, T-space and cutting planes,
       Mathematical Programming 96 (2003), 341-375.

     - [RD] J.-P. P. Richard and S. S. Dey, The group-theoretic approach in mixed
       integer programming, 50 Years of Integer Programming 1958-2008
       (M. Juenger, T. M. Liebling, D. Naddef, G. L. Nemhauser, W. R. Pulleyblank,
       G. Reinelt, G. Rinaldi, and L. A. Wolsey, eds.), Springer Berlin Heidelberg,
       2010, pp. 727-801, doi:10.1007/978-3-540-68279-0_19, ISBN 978-3-540-68274-5.
    """
    return 2 * add(Polyhedron(face.vertices).volume()
                   for face in generate_maximal_additive_faces(fn)
                   if face.is_2D())

def arithmetic_complexity(fn, f=None, q=None):
    r"""
    Compute the arithmetic complexity

    It is defined as the least common denominator of the values fn(i/q) for i=0,1,...,q,
    where fn is a piecewise linear function with rational breakpoints in (1/q)Z,
    or a discrete function with its domain contained in (1/q)Z.

    EXAMPLES::

        sage: logging.disable(logging.INFO)
        sage: h = gmic(7/9)
        sage: arithmetic_complexity(h)
        14
        sage: arithmetic_complexity(restrict_to_finite_group(h))
        14
        sage: arithmetic_complexity(dg_2_step_mir_limit())
        24

    Reference:

    [KZh2015a] M. Koeppe and Y. Zhou, New computer-based search strategies for
    extreme functions of the Gomory--Johnson infinite group problem, 2015,
    e-print http://arxiv.org/abs/1506.00017 [math.OC].
    """
    if q is None:
        q = finite_group_order_from_function_f_oversampling_order(fn, f=None, oversampling=None, order=None)
    if fn.is_discrete():
        v = fn.values_at_end_points()
    elif fn.is_continuous():
        v = [fn(x/q) for x in range(q+1)]
    else:
        v = []
        for x in range(q+1):
            for epsilon in [0,1,-1]:
                try:
                    y = fn.limit(x/q, epsilon)
                    v.append(y)
                except:
                    pass
    is_rational_v, v = is_all_QQ(v)
    if is_rational_v:
        v_denominator = [denominator(y) for y in v]
        return lcm(v_denominator)
    else:
        raise ValueError, "This is a function has irrational value on (1/%s)Z, so the arithmetic_complexity is not available." % q<|MERGE_RESOLUTION|>--- conflicted
+++ resolved
@@ -826,10 +826,6 @@
         return function._covered_intervals
 
     logging.info("Computing covered intervals...")
-<<<<<<< HEAD
-=======
-    covered_intervals = copy(generate_directly_covered_intervals(function))
->>>>>>> 74b0d1b0
     faces = generate_maximal_additive_faces(function)
     covered_intervals = generate_covered_intervals_from_faces(faces)
     logging.info("Computing covered intervals... done")
