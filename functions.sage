--- conflicted
+++ resolved
@@ -374,7 +374,6 @@
         p += plot_function_at_borders(fn, covered_components = covered_components)
     return p
 
-<<<<<<< HEAD
 def plot_covered_components_at_borders(fn, covered_components=None, **kwds):
     """
     Colorful decoration.
@@ -397,8 +396,6 @@
                 p += line([(-(3/10)*y1, x1), (-(3/10)*y2, x2)], color=colors[i], zorder=-2, **kwds)
     return p
 
-def plot_function_at_borders(fn, color='blue', legend_label="Function pi", covered_components=None, **kwds):
-=======
 def plot_2d_diagram_with_cones(fn, show_function=True, f=None):
     """
     EXAMPLES::
@@ -443,9 +440,7 @@
                 g += plot_limit_cone_of_vertex(y, x, epstriple_to_cone((yeps, xeps, zeps)), color=color, r=0.03)
     return g
 
-
-def plot_function_at_borders(fn, color='blue', legend_label="Function pi", covered_intervals=None, **kwds):
->>>>>>> 8e89379a
+def plot_function_at_borders(fn, color='blue', legend_label="Function pi", covered_components=None, **kwds):
     """
     Plot the function twice, on the upper and the left border, 
     to decorate 2d diagrams.
@@ -657,12 +652,8 @@
     if 'tick_formatter' in kwds:
         del kwds['tick_formatter']
 
-<<<<<<< HEAD
-def plot_covered_intervals(function, covered_components=None, uncovered_color='black', labels=None, **plot_kwds):
-=======
-def plot_covered_intervals(function, covered_intervals=None, uncovered_color='black', labels=None,
+def plot_covered_intervals(function, covered_components=None, uncovered_color='black', labels=None,
                            show_one_point_overlap_markers=None, **plot_kwds):
->>>>>>> 8e89379a
     """
     Return a plot of the covered and uncovered intervals of `function`.
     """
@@ -686,13 +677,9 @@
     elif not function.is_continuous(): # to plot the discontinuity markers
         graph += plot(function, color = uncovered_color, **kwds)
         delete_one_time_plot_kwds(kwds)
-<<<<<<< HEAD
-    for i, component in enumerate(covered_components):
-=======
     if show_one_point_overlap_markers is None:
         show_one_point_overlap_markers = not function.is_continuous()
-    for i, component in enumerate(covered_intervals):
->>>>>>> 8e89379a
+    for i, component in enumerate(covered_components):
         if labels is None:
             label = "covered component %s" % (i+1)
         else:
@@ -706,11 +693,7 @@
             # otherwise plot complains that
             # "start point and endpoint must be different"
             if float(interval[0])<float(interval[1]):
-<<<<<<< HEAD
-                graph += plot(function.which_function((interval[0] + interval[1])/2), (interval[0], interval[1]), color=colors[i], zorder=-1, **kwds)
-=======
-                graph += plot(linear, interval, color=colors[i], zorder=-1, **kwds)
->>>>>>> 8e89379a
+                graph += plot(linear, (interval[0], interval[1]), color=colors[i], zorder=-1, **kwds)
                 # zorder=-1 puts them below the discontinuity markers,
                 # above the black function.
                 delete_one_time_plot_kwds(kwds)
@@ -2471,13 +2454,9 @@
 class MaximumNumberOfIterationsReached(Exception):
     pass
 
-<<<<<<< HEAD
-def extremality_test(fn, show_plots = False, f=None, max_num_it = 1000, phase_1 = False, finite_dimensional_test_first = False, show_all_perturbations=False):
-=======
 crazy_perturbations_warning = False
 
-def extremality_test(fn, show_plots = False, show_old_moves_diagram=False, f=None, max_num_it = 1000, perturbation_style=default_perturbation_style, phase_1 = False, finite_dimensional_test_first = False, use_new_code=True, show_all_perturbations=False, crazy_perturbations=True):
->>>>>>> 8e89379a
+def extremality_test(fn, show_plots = False, f=None, max_num_it = 1000, phase_1 = False, finite_dimensional_test_first = False, show_all_perturbations=False, crazy_perturbations=True):
     """Check if `fn` is extreme for the group relaxation with the given `f`. 
 
     If `fn` is discrete, it has to be defined on a cyclic subgroup of
@@ -2630,9 +2609,6 @@
         g += plot_walk_in_completion_diagram(perturbation._seed, perturbation._walk_list)
     return g
 
-<<<<<<< HEAD
-def lift(fn, show_plots = False, **kwds):
-=======
 def perturbation_polyhedron(fn, perturbs):
     """
     Given `fn` and a list of basic perturbations that are pwl, satisfing the symmetry condition and pert(0)=pert(f)=0. Set up a polyhedron, one dimension for each basic perturbation, with the subadditivities.
@@ -2963,8 +2939,7 @@
             seen_solutions.add(mip_sol)
             yield(mip_sol)
 
-def lift(fn, show_plots = False, which_perturbation = 1, **kwds):
->>>>>>> 8e89379a
+def lift(fn, show_plots = False, **kwds):
     # FIXME: Need better interface for perturbation selection.
     if not hasattr(fn, '_perturbations') and extremality_test(fn, show_plots=show_plots, crazy_perturbations=False, **kwds):
         return fn
@@ -3435,7 +3410,6 @@
             show_plot(g, self.show_plots, tag, legend_title=title, legend_loc="upper left", object=self)
             logging.info("Plotting... done")
 
-<<<<<<< HEAD
     def extend_components_by_moves(self):
         """
         Compose covered_components with fdms of self.
@@ -3504,56 +3478,6 @@
                 if not self.move_dict.has_key(dm_b):
                     continue                        # move has been killed
                 c = compose_functional_directed_moves(a, b)
-=======
-    def complete_one_round(self):
-        self.maybe_show_plot()
-        logging.info("Completing %d functional directed moves and %d dense directed moves..." % (len(self.move_dict), len(self.dense_moves)))
-        self.any_change = False
-        critical_pairs = ([ (a, b) for a in list(self.dense_moves) for b in list(self.dense_moves) ] 
-                          + [ (a, b) for a in self.move_dict.keys() for b in list(self.dense_moves) + self.move_dict.keys() ] 
-                          + [ (a, b) for a in list(self.dense_moves) for b in  self.move_dict.keys() ])
-        for (a, b) in critical_pairs:
-            # Get the most current versions of the directed moves.
-            # FIXME: We should rather implement a better completion
-            # algorithm.
-            if type(a) == tuple or type(a) == list:
-                a = self.move_dict.get(a, None)
-            if type(b) == tuple or type(b) == list:
-                b = self.move_dict.get(b, None)
-
-            if not a or not b: 
-                continue                                    # critical pair has been killed
-
-            if not a.is_functional() and not b.is_functional():
-                new_pairs = []
-                for (a_domain, a_codomain) in a.interval_pairs():
-                    for (b_domain, b_codomain) in b.interval_pairs():
-                        if (coho_intervals_intersecting_full_dimensionally(a_domain, b_domain)
-                            and coho_intervals_intersecting_full_dimensionally(a_codomain, b_codomain)):
-                            # full-dimensional intersection, extend to big rectangle;
-                            # but this is taken care of in add_move.
-                            pass
-                        elif coho_intervals_intersecting_full_dimensionally(a_codomain, b_domain):
-                            # composition of dense moves
-                            new_pairs.append((a_domain, b_codomain))
-                if new_pairs:
-                    d = DenseDirectedMove(new_pairs)
-                    if not is_move_dominated_by_dense_moves(d, self.dense_moves):
-                        logging.info("New dense move from dense-dense composition: %s" % d)
-                        self.add_move(d)
-                        # self.maybe_show_plot()
-            else:
-                if a.is_functional() and b.is_functional():
-                    d = check_for_dense_move(a, b)
-                    if d and not is_move_dominated_by_dense_moves(d, self.dense_moves):
-                        global crazy_perturbations_warning
-                        if crazy_perturbations_warning:
-                            logging.warn("This function is two-sided discontinuous at the orgin. Crazy perturbations might exist.")
-                        logging.info("New dense move from strip lemma: %s" % d)
-                        self.add_move(d)
-                        # self.maybe_show_plot()
-                c = compose_directed_moves(a, b)
->>>>>>> 8e89379a
                 if c:
                     self.add_move(c)
 
