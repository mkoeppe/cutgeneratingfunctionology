import logging

# this is a version of Python's StreamHandler which prints log
# messages to the stream *currently* pointed to by sys.stderr (not the
# one when StreamHandler is set up).  This is useful in a Sage notebook, 
# where every cell has its own set of streams.

class DynamicStdErrStreamHandler(logging.StreamHandler):
    """
    A handler class which writes logging records, appropriately formatted,
    to a stream. Note that this class does not close the stream, as
    sys.stdout or sys.stderr may be used.
    """

    def __init__(self):
        logging.StreamHandler.__init__(self, sys.stderr)

    def flush(self):
        self.stream = sys.stderr
        logging.StreamHandler.flush(self)

    def emit(self, record):
        self.stream = sys.stderr
        logging.StreamHandler.emit(self, record)

#logging.basicConfig(format='%(levelname)s: %(asctime)s %(message)s', level=logging.INFO)

if not logging.getLogger().handlers:
    fmt = logging.Formatter('%(levelname)s: %(asctime)s %(message)s', None)
    hdlr = DynamicStdErrStreamHandler()
    hdlr.setFormatter(fmt)
    logging.getLogger().addHandler(hdlr)
    logging.getLogger().setLevel(logging.INFO)


def logger(func):
    def inner(*args, **kwargs): #1
        print "Arguments to %s were: %s, %s" % (func, args, kwargs)
        result = func(*args, **kwargs) #2
        print "Result is: %s" % (result)
        return result
        
    return inner


import itertools

def fractional(num):
    """
    Reduce a number modulo 1.
    """
    parent = num.parent()
    one = parent._one_element
    zero = parent._zero_element
    while num > one:
        num = num - one
    while num < zero:
        num = num + one
    return num

def delta_pi(fn,x,y):
    """
    Compute the slack in subaddivity.
    """
    return fn(fractional(x))+fn(fractional(y))-fn(fractional(x+y))

def plot_2d_complex(function):
    """
    Return a plot of the horizonal lines, vertical lines, and diagonal lines of the complex.
    """
    bkpt = function.end_points()
    x = var('x')
    p = Graphics()
    kwd = ticks_keywords(function, True)
    kwd['legend_label'] = "Complex Delta pi"
    ## We now use lambda functions instead of Sage symbolics for plotting, 
    ## as those give strange errors when combined with our RealNumberFieldElement.
    for i in range(1,len(bkpt)):
        p += plot(lambda x: bkpt[i]-x, (x, 0, bkpt[i]), color='grey', **kwd)
        kwd = {}
    for i in range(1,len(bkpt)-1):
        p += plot(lambda x: (1+bkpt[i]-x), (x, bkpt[i], 1), color='grey')
    for i in range(len(bkpt)):
        p += plot(bkpt[i], (0, 1), color='grey')
    y=var('y')
    for i in range(len(bkpt)):
        p += parametric_plot((bkpt[i],y),(y,0,1), color='grey')
    return p

## 
## A lightweight representation of closed bounded intervals, possibly empty or degenerate.
##

def interval_sum(int1, int2):
    """
    Return the sum of two intervals.
    """
    if len(int1) == 1 and len(int2) == 1:
        return [int1[0]+int2[0]]
    elif len(int1) == 2 and len(int2) == 1:
        return [int1[0]+int2[0],int1[1]+int2[0]]
    elif len(int1) == 1 and len(int2) == 2:
        return [int1[0]+int2[0],int1[0]+int2[1]]
    else:    
        return [int1[0]+int2[0],int1[1]+int2[1]]

def interval_intersection(int1, int2):
    """
    Return the intersection of two intervals.

    EXAMPLES::
        sage: interval_intersection([1], [2])
        []
        sage: interval_intersection([1,3], [2,4])
        [2, 3]
        sage: interval_intersection([1,3], [2])
        [2]
        sage: interval_intersection([2], [2,3])
        [2]
        sage: interval_intersection([1,3], [3, 4])
        [3]
        sage: interval_intersection([1,3], [4, 5])
        []
        sage: interval_intersection([], [4, 5])
        []
    """
    if len(int1) == 0 or len(int2) == 0:
        return []
    if len(int1) == 1 and len(int2) == 1:
        if int1[0] == int2[0]:
            return [int1[0]]
        else:
            return []
    elif len(int1) == 2 and len(int2) == 1:
        if int1[0] <= int2[0] <= int1[1]:
            return [int2[0]]
        else:
            return []
    elif len(int1) == 1 and len(int2) == 2:
        if int2[0] <= int1[0] <= int2[1]:
            return [int1[0]]
        else:
            return []    
    else:        
        max0 = max(int1[0],int2[0])
        min1 = min(int1[1],int2[1])
        if max0 > min1:
            return []
        elif max0 == min1:
            return [max0]
        else:
            return [max0,min1]

def interval_empty(interval):
    """
    Determine whether an interval is empty.            
    """
    if len(interval) == 0:
        return True
    else:
        return False

def interval_equal(int1, int2):
    """
    Determine whether two intervals are equal.
    (This ignores whether the intervals are represented as tuples or lists.)
    """
    return tuple(int1) == tuple(int2)

def element_of_int(x,int):
    """
    Determine whether value `x` is inside the interval `int`.

    EXAMPLES::
    sage: element_of_int(1, [])
    False
    sage: element_of_int(1, [1])
    True
    sage: element_of_int(1, [2])
    False
    sage: element_of_int(1, [0,2])
    True
    sage: element_of_int(1, [1,2])
    True
    sage: element_of_int(2, [3,4])
    False
    """
    if len(int) == 0:
        return False
    elif len(int) == 1:
        if x == int[0]:
            return True
        else:
            return False
    elif int[0] <= x <= int[1]:
        return True
    else:
        return False

def interval_to_endpoints(int):
    """
    Convert a possibly degenerate interval to a pair (a,b)
    of its endpoints, suitable for specifying pieces of a `FastPiecewise`.

    EXAMPLES::
        sage: interval_to_endpoints([1])
        (1, 1)
        sage: interval_to_endpoints([1,3])
        (1, 3)
    """
    if len(int) == 0:
        raise ValueError, "An empty interval does not have a pair representation"
    elif len(int) == 1:
        return (int[0], int[0])
    elif len(int) == 2:
        return (int[0], int[1])
    else:
        raise ValueError, "Not an interval: %s" % int

def interval_contained_in_interval(I, J):
    I = interval_to_endpoints(I)
    J = interval_to_endpoints(J)
    return J[0] <= I[0] and I[1] <= J[1]

##
##
##

def projection(vertices,linear_form):
    """
    Compute the projection of vertices based on the linear form.
    vertices is a list of vertices (2-tuples)
    linear_form is a 2-element list.
    Projection on x: [1,0]
    Projection on y: [0,1]
    Projection on x + y: [1,1]
    """
    temp = []
    for i in vertices:
        temp.append(i[0]*linear_form[0]+i[1]*linear_form[1])
    if max(temp) == min(temp):
        return [min(temp)]
    else:
        return [min(temp), max(temp)]

def projections(vertices):
    """
    Compute F(I,J,K)            
    """
    return [projection(vertices, [1,0]),projection(vertices, [0,1]),projection(vertices, [1,1])]    

def verts(I1, J1, K1):
    """
    Compute the vertices based on I, J, and K.        
    """
    temp = []
    for i in I1:
        for j in J1:
            if element_of_int(i+j,K1):
                temp.append((i,j))
    for i in I1:
        for k in K1:
            if element_of_int(k-i,J1) and (i,k-i) not in temp:
                temp.append((i,k-i))             
    for j in J1:
        for k in K1:
            if element_of_int(k-j,I1) and (k-j,j) not in temp:
                temp.append((k-j,j))
    
    if len(temp) > 0:
        return temp

# Remove duplicates in a list.
# FIXME: use some builtin instead.--Matthias
def remove_duplicate(myList):
    if myList:
        myList.sort()
        last = myList[-1]
        for i in range(len(myList)-2, -1, -1):
            if last == myList[i]:
                del myList[i]
            else:
                last = myList[i]
                        
def face_0D(face):
    if len(face[0]) == 1 and len(face[1]) == 1:
        return True
    else:
        return False
        
def face_2D(face):
    if len(face[0]) == 2 and len(face[1]) == 2 and len(face[2]) == 2:
        return True
    else:
        return False

def face_horizontal(face):
    if len(face[0]) == 2 and len(face[1]) == 1:
        return True
    else:
        return False

def face_vertical(face):
    if len(face[0]) == 1 and len(face[1]) == 2:
        return True
    else:
        return False                

def face_diagonal(face):
    if len(face[0]) == 2 and len(face[1]) == 2 and len(face[2]) == 1:
        return True
    else:
        return False 

def face_1D(face):
    return face_horizontal(face) or face_vertical(face) or face_diagonal(face)

@cached_function
def generate_vert_face_additive(function):
    logging.info("Computing maximal additive faces...")
    bkpt = function.end_points()
    bkpt2 = []
    for i in range(len(bkpt)-1):
        bkpt2.append(bkpt[i])
    for i in range(len(bkpt)):
        bkpt2.append(bkpt[i]+1)      
   
    I_list = []
    J_list = []
    K_list = []
    
    intervals = []
    intervalsK = []
    
    for i in range(len(bkpt)-1):
        intervals.append([bkpt[i],bkpt[i+1]])
        
    for i in range(len(bkpt2)-1):
        intervalsK.append([bkpt2[i],bkpt2[i+1]])
        
    I_list = intervals
    J_list = intervals
    K_list = intervalsK
    
    additive_face = {}
    additive_vertices = {}
    vert_face_additive = []
    for i in range(len(I_list)):
        for j in range(i, len(J_list)):
            for k in range(len(K_list)):
                # Check if int(I+J) intersects int(K) is non-empty.
                if len(interval_intersection(interval_sum(I_list[i],J_list[j]),K_list[k])) == 2:
                    temp_verts = verts(I_list[i],J_list[j],K_list[k])
                    temp = []
                    keep = False
                    if temp_verts != []:
                        for vertex in temp_verts:
                            if delta_pi(function, vertex[0],vertex[1]) == 0:
                                temp.append(vertex)
                                keep = True
                    if len(temp) == 2:
                        if temp[0][0] == temp[1][0]:
                            if temp[1][0] == I_list[i][0]:
                                if (i-1,j,k) in additive_face:
                                   keep = False
                            else:
                                keep = False
                        elif temp[0][1] == temp[1][1]: 
                            if temp[1][1] == J_list[j][0]:
                                if (i,j-1,k) in additive_face:
                                    keep = False
                            else:
                                keep = False
                        elif temp[0][0] + temp[0][1] == temp[1][0] + temp[1][1]: 
                            if temp[1][0] + temp[1][1] == K_list[k][0]:
                                if (i,j,k-1) in additive_face:
                                    keep = False
                            else:
                                keep = False
                    elif len(temp) == 1:
                        if temp[0][0] == I_list[i][0] and temp[0][1] == J_list[j][0] \
                            and temp[0][0] + temp[0][1] != K_list[k][1]:
                            keep = True
                        elif temp[0][0] == I_list[i][0] and temp[0][0] + temp[0][1] == K_list[k][0] \
                            and temp[0][1] != J_list[j][1]:
                            keep = True
                        elif temp[0][1] == J_list[j][0] and temp[0][0] + temp[0][1] == K_list[k][0] \
                            and temp[0][0] != I_list[i][1]:     
                            keep = True
                        else:
                            keep = False
                        if keep:
                            if (temp[0][0],temp[0][1]) in additive_vertices:
                                keep = False  
                            # if keep:
                            #     print I_list[i], J_list[j], K_list[k]      
                    if keep:
                        
                        additive_face[(i,j,k)] = temp
                        
                        for vert in temp:
                            additive_vertices[vert] = True
                        
                        vert_face_additive.append(temp)
                        if i != j:
                            temp_swap = []
                            for vert in temp:
                                vert_new = [vert[1],vert[0]]
                                temp_swap.append(vert_new)
                            vert_face_additive.append(temp_swap)
                        
    logging.info("Computing maximal additive faces... done")
    return vert_face_additive  

@cached_function
def generate_minimal_triples(function):
    """
    Compute the minimal triples (projections) of the 
    (maximal) additive faces of the given function.
    """
    logging.info("Computing minimal triples representing maximal additive faces...")
    vert_face_additive = generate_vert_face_additive(function)
    minimal_triples = []
    for i in vert_face_additive:
        minimal_triples.append(projections(i))
    logging.info("Computing minimal triples representing maximal additive faces... done")
    return minimal_triples    

def triples_equal(a, b):
    return interval_equal(a[0], b[0]) and interval_equal(a[1], b[1]) and interval_equal(a[2], b[2])

            
### Create a new class representing a "face" (which knows its
### vertices, minimal triple, whether it's a translation/reflection,
### etc.; whether it's solid or dense).

### FIXME: Refactor some old code using it. 
        
class Face:
    def __init__(self, triple, vertices=None, is_known_to_be_minimal=False):
        """
        EXAMPLES::
        sage: f = generate_maximal_additive_faces(the_irrational_function_t1_t2(del1=23/250, del2=1/125))
        """
        if not vertices:
            vertices = verts(triple[0], triple[1], triple[2])
            if not vertices:
                raise NotImplementedError, "An empty face. This could mean need to shift triple[2] by (1,1). Not implemented."
        self.vertices = vertices
        i, j, k = projections(vertices)
        self.minimal_triple = minimal_triple = (i, j, interval_mod_1(k))
        if is_known_to_be_minimal and not triples_equal(minimal_triple, triple):
            raise ValueError, "Provided triple was not minimal: %s reduces to %s" % (triple, minimal_triple)

    def __repr__(self):
        return '<Face ' + repr(self.minimal_triple) + '>'

    def plot(self, *args, **kwds):
        return plot_face(self.minimal_triple, self.vertices, **kwds)

    def is_directed_move(self):
        return face_1D(self.minimal_triple) #or face_0D(self.minimal_triple)
        # FIXME: Do we need additive vertices?
        
    def directed_move_with_domain_and_codomain(self):
        """
        Maps a horizontal edge to a forward translation,
        a vertical edge to a backward translation, 
        a diagonal edge to a reflection.
        """
        trip = self.minimal_triple
        if face_horizontal(trip):
            return (1, trip[1][0]), [trip[0]], [trip[2]]
        elif face_vertical(trip):
            return (1, -trip[0][0]), [trip[2]], [trip[1]]
        elif face_diagonal(trip):
            return (-1, trip[2][0]), [trip[0], trip[1]], [trip[1], trip[0]]
        else:
            raise ValueError, "Face does not correspond to a directed move: %s" % self

    def functional_directed_move(self):
        directed_move, domain, codomain = self.directed_move_with_domain_and_codomain()
        return FunctionalDirectedMove(domain, directed_move)

    
def plot_faces(faces, **kwds):
    p = Graphics()
    for f in faces:
        if type(f) == list or type(f) == tuple: #legacy
            f = Face(f)
        p += f.plot(**kwds)
    return p

@cached_function
def generate_maximal_additive_faces(function):
    return [ Face(trip, vertices=vertices, is_known_to_be_minimal=True) for trip, vertices in itertools.izip(generate_minimal_triples(function),generate_vert_face_additive(function)) ]

def plot_trivial_2d_diagram_with_grid(function, xgrid=None, ygrid=None): 
    """
    Return a plot of the 2d complex with vertices marked that 
    have delta_pi == 0.  Does not use any complicated code.
    Mainly used for visually double-checking the computation of 
    maximal additive faces.
    """
    if xgrid is None:
        xgrid = function.end_points()
    if ygrid is None:
        ygrid = function.end_points()
    return point([(x,y) for x in xgrid for y in ygrid \
                  if delta_pi(function, x, y) == 0],
                 color="cyan", size = 80)

def angle_cmp(a, b, center):
    # Adapted 
    # from http://stackoverflow.com/questions/6989100/sort-points-in-clockwise-order
    if a[0] - center[0] >= 0 and b[0] - center[0] < 0:
        return int(1)
    elif a[0] - center[0] < 0 and b[0] - center[0] >= 0:
        return int(-1)
    elif a[0] - center[0] == 0 and b[0] - center[0] == 0:
        return cmp(a[1], b[1])

    det = (a[0] - center[0]) * (b[1] - center[1]) - (b[0] - center[0]) * (a[1] - center[1])
    if det < 0:
        return int(1)
    elif det > 0:
        return int(-1)

    return int(0)

import operator

def convex_vert_list(vertices):
    if len(vertices) <= 3:
        return vertices
    else:
        center = reduce(operator.add, map(vector, vertices)) / len(vertices)
        return sorted(vertices, cmp = lambda a,b: angle_cmp(a, b, center))

def plot_face(trip, vert, rgbcolor=(0.0 / 255.0, 250.0 / 255.0, 154.0 / 255.0), fill_color="mediumspringgreen", **kwds):
    if face_0D(trip):
        return point((trip[0][0], \
                      trip[1][0]), rgbcolor = rgbcolor, size = 30, **kwds)
    elif face_horizontal(trip):
        return parametric_plot((y,trip[1][0]),\
                               (y,trip[0][0], trip[0][1]), rgbcolor = rgbcolor, thickness=2, **kwds)
    elif face_vertical(trip):
        return parametric_plot((trip[0][0],y),\
                               (y,trip[1][0], trip[1][1]), rgbcolor = rgbcolor, thickness=2, **kwds)
    elif face_diagonal(trip):
        return parametric_plot((lambda y: y, lambda y: trip[2][0]-y),\
                               (y,trip[0][0],trip[0][1]), rgbcolor = rgbcolor, thickness=2, **kwds)
    elif face_2D(trip):
        ## Sorting is necessary for this example:
        ## plot_2d_diagram(lift(piecewise_function_from_robert_txt_file("/Users/mkoeppe/w/papers/basu-hildebrand-koeppe-papers/reu-2013/Sage_Function/dey-richard-not-extreme.txt"))
        return polygon(convex_vert_list(vert), color=fill_color, **kwds) 

def plot_2d_diagram(function, show_function = True):
    """
    Return a plot of the 2d complex with shaded faces where delta_pi is 0.        
    To show only a part of it, use 
    `show(plot_2d_diagram(h), xmin=0.25, xmax=0.35, ymin=0.25, ymax=0.35)`
    """
    bkpt = function.end_points()
    vert_face_additive = generate_vert_face_additive(function)
    minimal_triples = generate_minimal_triples(function)
        
    y = var('y')

    p = plot_2d_complex(function)
    kwds = { 'legend_label': "Additive face" }
    for trip, vert in itertools.izip(minimal_triples, vert_face_additive):
        p += plot_face(trip, vert, **kwds)
        if 'legend_label' in kwds:
            del kwds['legend_label']
    ### For non-subadditive functions, show the points where delta_pi
    ### is negative.
    nonsubadditive_vertices = generate_nonsubadditive_vertices(function)
    p += point(nonsubadditive_vertices, \
                                  color = "red", size = 50, legend_label="Subadditivity violated")
    p += point([ (y,x) for (x,y) in nonsubadditive_vertices ], \
                                  color = "red", size = 50)
    if show_function:
        x = var('x')
        p += parametric_plot((lambda x: x, lambda x: 0.3 * float(function(x)) + 1), \
                                                (x, 0, 1), color='blue', legend_label="Function pi")
        p += parametric_plot((lambda x: - 0.3 * float(function(x)), lambda x: x), \
                                                (x, 0, 1), color='blue')
    return p

# Assume component is sorted.
def merge_within_comp(component, one_point_overlap_suffices=False):   
    for i in range(len(component)-1):
        if component[i][1] > component[i+1][0]  \
           or (one_point_overlap_suffices and component[i][1] == component[i+1][0]):
            component[i+1] = [component[i][0],max(component[i][1],component[i+1][1])]
            component[i] = []
    component_new = []
    for int in component:
        if len(int) == 2 and max(int) <= 1:
            component_new.append(int)
    return component_new


# Assume comp1 and comp2 are sorted.    
def merge_two_comp(comp1,comp2, one_point_overlap_suffices=False):
    temp = []
    i = 0
    j = 0
    while i < len(comp1) and j < len(comp2):
        if comp1[i][0] < comp2[j][0]:
            temp.append(comp1[i])
            i = i+1
        else:
            temp.append(comp2[j])
            j = j+1
    if i == len(comp1):
        temp = temp + comp2[j:len(comp2)]
    else:
        temp = temp + comp1[i:len(comp1)]
    temp = merge_within_comp(temp, one_point_overlap_suffices=one_point_overlap_suffices)
    return temp
            

def partial_overlap(interval,component):
    """
    Return a list of the intersections of the interiors 
    of `interval` and the intervals in `component`.

    EXAMPLES::
    sage: partial_overlap([2,3], [[1,2], [3,5]])
    []
    sage: partial_overlap([2,6], [[1,3], [5,7], [7,9]])
    [[2, 3], [5, 6]]
    """
    overlap = []
    for int1 in component:
        overlapped_int = interval_intersection(interval,int1)
        if len(overlapped_int) == 2:
            overlap.append(overlapped_int)
    return overlap


def remove_empty_comp(comps):
    """
    Return a new list that includes all non-empty lists of `comps`.

    EXAMPLES::
    sage: remove_empty_comp([[[1,2]], [], [[3,4],[5,6]]])
    [[[1, 2]], [[3, 4], [5, 6]]]
    """
    temp = []
    for int in comps:
        if len(int) > 0:
            temp.append(int)
    return temp
    

def partial_edge_merge(comps, partial_overlap_intervals, ijk, ijk2, intervals, i, IJK):
    """
    Modifies the list `comps`.
    Returns whether any change occurred.
    """
    any_change = False
    for int1 in partial_overlap_intervals:
        front = int1[0] - intervals[ijk][0]
        back = intervals[ijk][1] - int1[1]
        
        # If it is not the pair I and J, then the action is a translation.
        if IJK != [0,1]:
            other = [intervals[ijk2][0]+front, intervals[ijk2][1]-back]
        # I and J implies a reflection
        else:
            other = [intervals[ijk2][0]+back, intervals[ijk2][1]-front]
        other = interval_mod_1(other)
        #print "other: ", other
            
        overlapped_component_indices = []
        i_included = False
        all_other_overlaps = []
        for k in range(len(comps)):
            other_overlap = partial_overlap(other,comps[k])
            #print "other_overlap:", other_overlap
            if other_overlap:
                #print "overlap with component", k, "is: ", other_overlap
                all_other_overlaps = merge_two_comp(all_other_overlaps, other_overlap)
                if k < i:
                    overlapped_component_indices.append(k)
                elif k > i and i_included == False:
                    overlapped_component_indices.append(i)
                    overlapped_component_indices.append(k)
                    i_included = True
                else:
                    overlapped_component_indices.append(k)
        if overlapped_component_indices == [i] :
            ## Only overlap within component i.
            # print "Self-overlap only"
            if (partial_overlap(other, comps[i]) == [other]):
                pass
            else:
                comps[overlapped_component_indices[-1]] = merge_two_comp(comps[overlapped_component_indices[-1]], [other])
                any_change = True
        elif len(overlapped_component_indices) > 0:
            ## Overlap with some other components; this will cause some merging.
            #print "Have overlapped components: ", overlapped_component_indices, "with ", i
            comps[overlapped_component_indices[-1]] = merge_two_comp(comps[overlapped_component_indices[-1]], [other])
            for j in range(len(overlapped_component_indices)-1):
                comps[overlapped_component_indices[j+1]] =  merge_two_comp(comps[overlapped_component_indices[j]],\
                     comps[overlapped_component_indices[j+1]])
                comps[overlapped_component_indices[j]] = []
            any_change = True

        # previous non-covered:
        #print "other: ", other, "all_other_overlaps: ", all_other_overlaps
        noncovered_overlap = interval_minus_union_of_intervals(other, all_other_overlaps)
        if noncovered_overlap:
            # print "Previously non-covered: ", uncovered_intervals_from_covered_intervals(comps)
            # print "Newly covered: ", noncovered_overlap
            any_change = True
            comps[i] = merge_two_comp(comps[i], noncovered_overlap)
            # print "Now non-covered: ", uncovered_intervals_from_covered_intervals(comps)
    return any_change
                  

def edge_merge(comps,intervals,IJK):
    #print "edge_merge(%s,%s,%s)" % (comps, intervals, IJK)
    any_change = False
    for i in range(len(comps)): 
        partial_overlap_intervals = partial_overlap(intervals[0],comps[i])
        # If there is overlapping...
        if len(partial_overlap_intervals) > 0:
            if partial_edge_merge(comps, partial_overlap_intervals, 0, 1, intervals, i, IJK):
                any_change = True
        # Repeat the same procedure for the other interval.
        partial_overlap_intervals = partial_overlap(intervals[1],comps[i])
        if len(partial_overlap_intervals) > 0:
            if partial_edge_merge(comps, partial_overlap_intervals, 1, 0, intervals, i, IJK):
                any_change = True
    return any_change
    
# Assume the lists of intervals are sorted.                
def find_interior_intersection(list1, list2):
    """
    Tests whether `list1` and `list2` contain a pair of intervals
    whose interiors intersect.

    Assumes both lists are sorted.
    
    EXAMPLES:
    sage: find_interior_intersection([[1, 2], [3, 4]], [[2, 3], [4, 5]])
    False
    sage: find_interior_intersection([[1, 2], [3, 5]], [[2, 4]])
    True
    """
    i=0
    j=0
    while i < len(list1) and j < len(list2):
        if len(interval_intersection(list1[i], list2[j])) == 2:
            return True
        else:
            if list1[i][0] < list2[j][0]:
                i = i + 1
            else:
                j = j + 1
    return False

def interval_mod_1(interval):
    """
    Represent the given proper interval modulo 1
    as a subinterval of [0,1].

    EXAMPLES::
    sage: interval_mod_1([1,6/5])
    [0, 1/5]
    sage: interval_mod_1([1,2])
    [0, 1]
    sage: interval_mod_1([-3/10,-1/10])
    [7/10, 9/10]
    sage: interval_mod_1([-1/5,0])
    [4/5, 1]        
    """
    if len(interval) == 0:
        return interval
    elif len(interval) == 1:
        while interval[0] >= 1:
            interval[0] -= 1
        while interval[0] < 0:
            interval[0] += 1
        return interval
    elif len(interval) == 2:
        assert interval[0] < interval[1]
        while interval[0] >= 1:
            interval[0] = interval[0] - 1
            interval[1] = interval[1] - 1
        while interval[1] <= 0:
            interval[0] = interval[0] + 1
            interval[1] = interval[1] + 1
        assert not(interval[0] < 1 and interval[1] > 1) 
        return interval
    else:
        raise ValueError, "Not an interval: %s" % interval

@cached_function
def generate_covered_intervals(function):
    logging.info("Computing covered intervals...")
    minimal_triples = generate_minimal_triples(function)
            
    covered_intervals = []      
    # face = (I,J,K)
    for face in minimal_triples:
        if face_2D(face):
            component = []
            for int1 in face:
                component.append(interval_mod_1(int1))
            component.sort()
            component = merge_within_comp(component)
            covered_intervals.append(component)
            
    remove_duplicate(covered_intervals)
    
    #show(plot_covered_intervals(function, covered_intervals), xmax=1.5)

    for i in range(len(covered_intervals)):
        for j in range(i+1, len(covered_intervals)):
            if find_interior_intersection(covered_intervals[i], covered_intervals[j]):
                covered_intervals[j] = merge_two_comp(covered_intervals[i],covered_intervals[j])
                covered_intervals[i] = []
                    
    covered_intervals = remove_empty_comp(covered_intervals)
    # debugging plot:
    # show(plot_covered_intervals(function, covered_intervals), \
    #      legend_fancybox=True, \
    #      legend_title="Directly covered, merged", \
    #      legend_loc=2) # legend in upper left

    edges = [ face for face in minimal_triples if face_1D(face) ]

    any_change = True
    ## FIXME: Here we saturate the covered interval components
    ## with the edge relations.  There should be a smarter way
    ## to avoid this while loop.  Probably by keeping track 
    ## of a set of non-covered components (connected by edges).
    ## --Matthias
    while any_change:
        any_change = False
        for edge in edges:
            intervals = []
            # 0 stands for I; 1 stands for J; 2 stands for K
            IJK = []
            for i in range(len(edge)):
                if len(edge[i]) == 2:
                    intervals.append(edge[i])
                    IJK.append(i)
            if edge_merge(covered_intervals,intervals,IJK):
                any_change = True

    covered_intervals = remove_empty_comp(covered_intervals)
    logging.info("Computing covered intervals... done")
    return covered_intervals

def interval_minus_union_of_intervals(interval, remove_list):
    """Compute a list of intervals that represent the
    set difference of `interval` and the union of the 
    intervals in `remove_list`.

    Assumes `remove_list` is sorted (and pairwise essentially
    disjoint), and returns a sorted list.

    EXAMPLES::
    sage: interval_minus_union_of_intervals([0, 10], [[-1, 0], [2, 3], [9,11]]) 
    [[0, 2], [3, 9]]
    sage: interval_minus_union_of_intervals([0, 10], [[-1, 0], [2, 3]]) 
    [[0, 2], [3, 10]]
    sage: interval_minus_union_of_intervals([0, 10], [[-1, 0], [2, 3], [9,11], [13, 17]])
    [[0, 2], [3, 9]]
    """
    scan = scan_union_of_coho_intervals_minus_union_of_coho_intervals([[interval]], [remove_list])
    return list(proper_interval_list_from_scan(scan))

def uncovered_intervals_from_covered_intervals(covered_intervals):
    """Compute a list of uncovered intervals, given the list of components
    of covered intervals.

    EXAMPLES::
    sage: uncovered_intervals_from_covered_intervals([[[10/17, 11/17]], [[5/17, 6/17], [7/17, 8/17]]])
    [[0, 5/17], [6/17, 7/17], [8/17, 10/17], [11/17, 1]]
    """

    covered = reduce(merge_two_comp, covered_intervals)
    return interval_minus_union_of_intervals([0,1], covered)

@cached_function
def generate_uncovered_intervals(function):
    """
    Compute a sorted list of uncovered intervals.
    """
    covered_intervals = generate_covered_intervals(function)
    return uncovered_intervals_from_covered_intervals(covered_intervals)

def ticks_keywords(function, y_ticks_for_breakpoints=False):
    """
    Compute `plot` keywords for displaying the ticks.
    """
    xticks = function.end_points()
    xtick_formatter = [ "$%s$" % latex(x) for x in xticks ]
    #xtick_formatter = 'latex'  # would not show rationals as fractions
    ytick_formatter = None
    if y_ticks_for_breakpoints:
        yticks = xticks
        ytick_formatter = xtick_formatter
    else:
        #yticks = 1/5
        yticks = uniq([ function(x) for x in function.end_points() ])
        ytick_formatter = [ "$%s$" % latex(y) for y in yticks ]
    ## FIXME: Can we influence ticks placement as well so that labels don't overlap?
    ## or maybe rotate labels 90 degrees?
    return {'ticks': [xticks, yticks], \
            'gridlines': True, \
            'tick_formatter': [xtick_formatter, ytick_formatter]}

def plot_covered_intervals(function, covered_intervals=None, **plot_kwds):
    """
    Return a plot of the covered and uncovered intervals of `function`.
    """
    if covered_intervals is None:
        covered_intervals = generate_covered_intervals(function)
        uncovered_intervals = generate_uncovered_intervals(function)
    else:
        uncovered_intervals = uncovered_intervals_from_covered_intervals(covered_intervals)
    # Plot the function with different colors.
    # Each component has a unique color.
    # The uncovered intervals is by default plotted in black.
    colors = rainbow(len(covered_intervals))
    graph = Graphics()
    kwds = copy(plot_kwds)
    kwds.update(ticks_keywords(function))
    if uncovered_intervals:
        graph += plot(function, [0,1],
                      color = "black", legend_label="not covered", **kwds)
        kwds = {}
    elif not function.is_continuous_defined(): # to plot the discontinuity markers
        graph += plot(function, [0,1], color = "black", **kwds)
        kwds = {}
    for i, component in enumerate(covered_intervals):
        kwds.update({'legend_label': "covered component %s" % (i+1)})
        for interval in component:
            graph += plot(function.which_function((interval[0] + interval[1])/2), interval, color=colors[i], **kwds)
            if 'legend_label' in kwds:
                del kwds['legend_label']
            if 'ticks' in kwds:
                del kwds['ticks']
            if 'tick_formatter' in kwds:
                del kwds['tick_formatter']
    return graph

### Minimality check.

# Fix x and y.
def type1check(fn):
    result = True
    bkpt = fn.end_points()
    for i in bkpt:
        for j in bkpt:
            if delta_pi(fn,i,j)<0:
                logging.info("For x = %s, y = %s, x+y = %s" % (i, j, i+j))
                logging.info("    Delta pi(x,y) = %s + %s - %s = %s < 0" % 
                             (fn(fractional(i)), fn(fractional(j)), fn(fractional(i+j)), delta_pi(fn,i,j)))
                result = False
    return result

# Fix x and x+y.
# By symmetry, the case in which y and x+y are fixed is also done. 
def type2check(fn):
    bkpt = fn.end_points()
    bkpt2 = []
    for i in range(len(bkpt)-1):
        bkpt2.append(bkpt[i])
    for i in range(len(bkpt)):
        bkpt2.append(bkpt[i]+1)     

    result = True
    for i in bkpt:
        for j in bkpt2:
            if j - i > 0 and delta_pi(fn,i,j-i)<0:
                logging.info("For x = %s, y = %s, x+y = %s" % (i, j-i, j))
                logging.info("    Delta pi(x,y) = %s + %s - %s = %s < 0" % 
                             (fn(fractional(i)), fn(fractional(j-i)), fn(fractional(j)), delta_pi(fn,i,j-i)))
                result = False
    return result     


def subadditivity_check(fn):
    """
    Check if a function is subadditive.
    Could take quite a while. (O(n^2))
    """
    if type1check(fn) and type2check(fn):
        logging.info("pi is subadditive.")
        return True
    else:
        logging.info("Thus pi is not subadditive.")
        return False

def symmetric_test(fn, f):
    result = True
    if fn(f) != 1:
        logging.info('pi(f) is not equal to 1.')
        result = False
    else:
        bkpt = fn.end_points()
        for i in bkpt:
            if i < f:
                j = f - i
            else:
                j = 1 + f - i
            if delta_pi(fn, i, j) != 0:
                logging.info('For x = %s, y = %s' % (i,j))
                logging.info('    Delta pi is equal to %s, not equal to 0' % delta_pi(fn, i, j))
                result = False
    if result:
        logging.info('pi is symmetric.')
    else:
        logging.info('Thus pi is not symmetric.')
    return result

@cached_function
def find_f(fn, no_error_if_not_minimal_anyway=False):
    """
    Find the value of `f' for the given function `fn'.
    """
    f = None
    for x in fn.end_points():
        if fn(x) > 1 or fn(x) < 0: 
            if no_error_if_not_minimal_anyway:
                logging.info('pi is not minimal because it does not stay in the range of [0, 1].')
                return None
            raise ValueError, "The given function does not stay in the range of [0, 1], so cannot determine f.  Provide parameter f to minimality_test or extremality_test."
    for x in fn.end_points():
        if fn(x) == 1:
            if f:
                logging.warn("The given function has more than one breakpoint where the function takes the value 1; using f = %s.  Provide parameter f to minimality_test or extremality_test if you want a different f." % f)
                return f
            else:
                f = x
    if f:
        return f
    if no_error_if_not_minimal_anyway:
        logging.info('pi is not minimal because it has no breakpoint where the function takes value 1.')
        return None
    raise ValueError, "The given function has no breakpoint where the function takes value 1, so cannot determine f.  Provide parameter f to minimality_test or extremality_test."

def minimality_test(fn, show_plots=False, f=None):
    """
    Check if function `fn` is minimal with respect to the given `f`.
    If `f` is not provided, uses the one found by `find_f`.
    Return a boolean.

    EXAMPLES::
        sage: logging.disable(logging.INFO)
        sage: minimality_test(piecewise_function_from_breakpoints_and_values([0,1/5,4/5,1],[0,1/2,1,0]))
        False
        sage: minimality_test(piecewise_function_from_breakpoints_and_values([0,1/2,1], [0,2,0]))
        False
    """
    if f==None:
        f = find_f(fn, no_error_if_not_minimal_anyway=True)
        if f==None:
            return False
    if fn(0) != 0:
        logging.info('pi is not minimal because pi(0) is not equal to 0.')
        return False
    else:
        logging.info('pi(0) = 0')
        if show_plots:
            logging.info("Plotting 2d diagram...")
            show_plot(plot_2d_diagram(fn), show_plots, tag='2d_diagram')
            logging.info("Plotting 2d diagram... done")
        if subadditivity_check(fn) and symmetric_test(fn, f):
            logging.info('Thus pi is minimal.')
            return True
        else:
            logging.info('Thus pi is not minimal.')
            return False

global default_field 
default_field = QQ

## Lambda functions are the fastest to evaluate, but we cannot add them,
## which may be inconvenient.
def very_fast_linear_function(slope, intercept, field=default_field):
    """
    Return a linear function.
    """
    # Ignore field in this implementation.
    return lambda x: slope * x + intercept

# Linear univariate polynomials are 10 times slower than lambda functions to evaluate,
# but still 10 times faster to evaluate than symbolic expressions.
# Note that this implementation is NOT compatible with symbolic expressions.
# For example slope=0, intercept=sqrt(2) leads to the result
# being just a symbolic expression, which is not callable.
def fast_addable_linear_function(slope, intercept, field=default_field):
     RK = PolynomialRing(field, 'x')
     x = RK.0
     return slope * x + intercept

from sage.functions.piecewise import PiecewisePolynomial
from bisect import bisect_left

## FIXME: Its __name__ is "Fast..." but nobody so far has timed
## its performance against the other options. --Matthias
class FastLinearFunction :

    def __init__(self, slope, intercept, field=default_field):
        self._slope = slope
        self._intercept = intercept

    def __call__(self, x):
        if type(x) == float:
            # FIXME: There must be a better way.
            return float(self._slope) * x + float(self._intercept)
        else:
            return self._slope * x + self._intercept

    def __float__(self):
        return self

    def __add__(self, other):
        return FastLinearFunction(self._slope + other._slope,
                                  self._intercept + other._intercept)

    def __mul__(self, other):
        # scalar multiplication
        return FastLinearFunction(self._slope * other,
                                  self._intercept * other)

    __rmul__ = __mul__

    def __eq__(self, other):
        if not isinstance(other, FastLinearFunction):
            return False
        return self._slope == other._slope and self._intercept == other._intercept

    def __ne__(self, other):
        return not (self == other)

    def __repr__(self):
        try:
            return '<FastLinearFunction ' + sage.misc.misc.repr_lincomb([('x', self._slope), (1, self._intercept)], strip_one = True) + '>'
        except TypeError:
            return '<FastLinearFunction (%s)*x + (%s)>' % (self._slope, self._intercept)

    ## FIXME: To be continued.

fast_linear_function = FastLinearFunction

class FastPiecewise (PiecewisePolynomial):
    """
    Returns a piecewise function from a list of (interval, function)
    pairs.

    Uses binary search to allow for faster function evaluations
    than the standard class PiecewisePolynomial.
    """
    def __init__(self, list_of_pairs, var=None, merge=True):
        # Sort intervals according to their left endpoints; In case of equality, place single point before interval. 
        # This setting would be helpful in plotting discontinuous functions   
        list_of_pairs = sorted(list_of_pairs, key = lambda (i, f): (i[0], not(i[0] == i[1])))   
        if merge:
            # If adjacent functions are the same, just merge the pieces
            merged_list_of_pairs = []
            merged_interval_a = None
            merged_interval_b = None
            last_f = None
            for (a,b), f in list_of_pairs:
                #print f, last_f, f != last_f
                if f != last_f or (last_f != None and merged_interval_b < a):
                    # Different function or a gap in the domain,
                    # so push out the accumulated merged interval
                    if last_f != None:
                        merged_list_of_pairs.append(((merged_interval_a, merged_interval_b), last_f))
                    last_f = f
                    merged_interval_a = a
                    merged_interval_b = b
                else:
                    if last_f != None:
                        merged_interval_b = max(b, merged_interval_b)
                    else:
                        merged_interval_b = b
            if last_f != None:
                merged_list_of_pairs.append(((merged_interval_a, merged_interval_b), last_f))
            list_of_pairs = merged_list_of_pairs
            
        PiecewisePolynomial.__init__(self, list_of_pairs, var)

        intervals = self._intervals
        functions = self._functions
        # end_points are distinct.
        end_points = []
        # ith_at_end_points records in which interval the end_point first appears as a left_end or right_end.
        ith_at_end_points = []
        # record the value at each end_point, value==None if end_point is not in the domain.
        values_at_end_points = []
        for i in range(len(intervals)):
            left_value = None
            if len(intervals[i]) <= 2 or intervals[i].left_closed:
                left_value = functions[i](intervals[i][0])
            if (end_points == []) or (end_points[-1] != intervals[i][0]):
                end_points.append(intervals[i][0])
                ith_at_end_points.append(i)
                values_at_end_points.append(left_value)
            elif left_value != None:
                values_at_end_points[-1] = left_value
            right_value = None
            if len(intervals[i]) <= 2 or intervals[i].right_closed:
                right_value = functions[i](intervals[i][1])
            if end_points[-1] != intervals[i][1]:
                end_points.append(intervals[i][1])
                ith_at_end_points.append(i)
                values_at_end_points.append(right_value)
            elif right_value != None:
                values_at_end_points[-1] = right_value
        self._end_points = end_points
        self._ith_at_end_points = ith_at_end_points
        self._values_at_end_points = values_at_end_points

    # The following makes this class hashable and thus enables caching
    # of the above functions; but we must promise not to modify the
    # contents of the instance.
    def __hash__(self):
        return id(self)

    def end_points(self):
        """
        Returns a list of all interval endpoints for this function.
        
        EXAMPLES::
        
            sage: f1(x) = 1
            sage: f2(x) = 2
            sage: f3(x) = 1-x
            sage: f4(x) = x^2-5
            sage: f = FastPiecewise([[open_interval(0,1),f1],[singleton_interval(1),f2],[open_interval(1,2),f3],[(2,3),f4]], merge=False)
            sage: f.end_points()
            [0, 1, 2, 3]
            sage: f = FastPiecewise([[open_interval(0,1),f1],[open_interval(2,3),f3]], merge=False)
            sage: f.end_points()
            [0, 1, 2, 3]
        """
        return self._end_points

    def which_function(self, x0):
        """
        Returns the function piece used to evaluate self at x0.
        
        EXAMPLES::
        
            sage: f1(x) = 1
            sage: f2(x) = 1-x
            sage: f3(x) = exp(x)
            sage: f4(x) = sin(2*x)
            sage: f = FastPiecewise([[(0,1),f1],
            ...                      [(1,2),f2],
            ...                      [(2,3),f3],
            ...                      [(3,10),f4]])
            sage: f.which_function(0.5) is f1
            True
            sage: f.which_function(1) in [f1, f2]
            True
            sage: f.which_function(5/2) is f3
            True
            sage: f.which_function(3) in [f3, f4]
            True
            sage: f.which_function(-1)
            Traceback (most recent call last):
            ...
            ValueError: Value not defined at point -1, outside of domain.
            sage: f.which_function(11)
            Traceback (most recent call last):
            ...
            ValueError: Value not defined at point 11, outside of domain.
            sage: f = FastPiecewise([[right_open_interval(0,1),f1],
            ...                      [right_open_interval(1,2),f2],
            ...                      [right_open_interval(2,3),f3],
            ...                      [closed_interval(3,10),f4]], merge=False)
            sage: f.which_function(0.5) is f1
            True
            sage: f.which_function(1) is f2
            True
            sage: f.which_function(5/2) is f3
            True
            sage: f.which_function(3) is f4
            True
            sage: f = FastPiecewise([[open_interval(0,1),f1],
            ...                      [right_open_interval(2,3),f3]], merge=False)
            sage: f.which_function(0)
            Traceback (most recent call last):
            ...
            ValueError: Value not defined at point 0, outside of domain.
            sage: f.which_function(0.5) is f1
            True
            sage: f.which_function(1)
            Traceback (most recent call last):
            ...
            ValueError: Value not defined at point 1, outside of domain.
            sage: f.which_function(3/2)
            Traceback (most recent call last):
            ...
            ValueError: Value not defined at point 3/2, outside of domain.
            sage: f.which_function(2) is f3
            True
            sage: f.which_function(5/2) is f3
            True
            sage: f.which_function(3)
            Traceback (most recent call last):
            ...
            ValueError: Value not defined at point 3, outside of domain.
        """
        endpts = self.end_points()
        ith = self._ith_at_end_points
        i = bisect_left(endpts, x0)
        if i >= len(endpts):
            raise ValueError,"Value not defined at point %s, outside of domain." % x0
        if x0 == endpts[i]:
            if not self._values_at_end_points[i] == None:
                if self.functions()[ith[i]](x0) == self._values_at_end_points[i]:
                    return self.functions()[ith[i]]
                else:
                    return self.functions()[ith[i]+1]
            else:
                raise ValueError,"Value not defined at point %s, outside of domain." % x0
        if i == 0:
            raise ValueError,"Value not defined at point %s, outside of domain." % x0
        if is_pt_in_interval(self._intervals[ith[i]],x0):
            return self.functions()[ith[i]]
        raise ValueError,"Value not defined at point %s, outside of domain." % x0

    @cached_method
    def __call__(self,x0):
        """
        Evaluates self at x0. 
        
        EXAMPLES::
        
            sage: f1(x) = 1
            sage: f2(x) = 1-x
            sage: f3(x) = exp(x)
            sage: f4(x) = sin(2*x)
            sage: f = FastPiecewise([[(0,1),f1],
            ...                      [(1,2),f2],
            ...                      [(2,3),f3],
            ...                      [(3,10),f4]])
            sage: f(0.5)
            1
            sage: f(1)
            0
            sage: f(5/2)
            e^(5/2)
            sage: f(3)
            sin(6)
            sage: f(-1)
            Traceback (most recent call last):
            ...
            ValueError: Value not defined at point -1, outside of domain.
            sage: f(11)
            Traceback (most recent call last):
            ...
            ValueError: Value not defined at point 11, outside of domain.
            sage: f = FastPiecewise([[right_open_interval(0,1),f1],
            ...                      [right_open_interval(1,2),f2],
            ...                      [right_open_interval(2,3),f3],
            ...                      [closed_interval(3,10),f4]], merge=False)
            sage: f(0.5)
            1
            sage: f(1)
            0
            sage: f(5/2)
            e^(5/2)
            sage: f(3)
            sin(6)
            sage: f = FastPiecewise([[open_interval(0,1),f1],
            ...                      [right_open_interval(2,3),f3]], merge=False)
            sage: f(0)
            Traceback (most recent call last):
            ...
            ValueError: Value not defined at point 0, outside of domain.
            sage: f(0.5)
            1
            sage: f(1)
            Traceback (most recent call last):
            ...
            ValueError: Value not defined at point 1, outside of domain.
            sage: f(3/2)
            Traceback (most recent call last):
            ...
            ValueError: Value not defined at point 3/2, outside of domain.
            sage: f(2)
            e^2
            sage: f(5/2)
            e^(5/2)
            sage: f(3)
            Traceback (most recent call last):
            ...
            ValueError: Value not defined at point 3, outside of domain.
        """
        # Remember that intervals are sorted according to their left endpoints; singleton has priority.
        endpts = self.end_points()
        ith = self._ith_at_end_points
        i = bisect_left(endpts, x0)
        if i >= len(endpts):
            raise ValueError,"Value not defined at point %s, outside of domain." % x0
        if x0 == endpts[i]:
            if not self._values_at_end_points[i] == None:
                return self._values_at_end_points[i]
            else:
                raise ValueError,"Value not defined at point %s, outside of domain." % x0
        if i == 0:
            raise ValueError,"Value not defined at point %s, outside of domain." % x0
        if is_pt_in_interval(self._intervals[ith[i]],x0):
            return self.functions()[ith[i]](x0)
        raise ValueError,"Value not defined at point %s, outside of domain." % x0

    def limits(self, x0):
        """
        return [function value at x0-, function value at x0, function value at x0+].

        EXAMPLES::

            sage: f1(x) = 1
            sage: f2(x) = 1-x
            sage: f3(x) = exp(x)
            sage: f4(x) = 4
            sage: f5(x) = sin(2*x)
            sage: f6(x) = x-3
            sage: f7(x) = 7
            sage: f = FastPiecewise([[right_open_interval(0,1),f1], \
            ...                      [right_open_interval(1,2),f2],\
            ...                      [open_interval(2,3),f3],\
            ...                      [singleton_interval(3),f4],\
            ...                      [left_open_interval(3,6),f5],\
            ...                      [open_interval(6,7),f6],\
            ...                      [(9,10),f7]], merge=False)
            sage: f.limits(1/2)
            [1, 1, 1]
            sage: f.limits(1)
            [1, 0, 0]
            sage: f.limits(2)
            [-1, None, e^2]
            sage: f.limits(3)
            [e^3, 4, sin(6)]
            sage: f.limits(6)
            [sin(12), sin(12), 3]
            sage: f.limits(7)
            [4, None, None]
            sage: f.limits(8)
            [None, None, None]
            sage: f.limits(9)
            [None, 7, 7]
        """
        endpts = self.end_points()
        ith = self._ith_at_end_points
        i = bisect_left(endpts, x0)
        if i >= len(endpts):
            return [None, None, None]
        if x0 == endpts[i]:
            result = []
            # compute function value at x0-
            if self._intervals[ith[i]][0] < x0:
                # x0 is right_end of intervals[ith[i]] (not singleton)
                result.append(self.functions()[ith[i]](x0))
            else:
                # x0 is left_end of intervals[ith[i]].
                # But x0 can't be right_end of intervals[ith[i]-1]. So, left limit doesn't exist.
                result.append(None)

            # compute function value at x0
            result.append(self._values_at_end_points[i])

            # compute function value at x0+
            if self._intervals[ith[i]][1] > x0:
                # x0 is left_end of intervals[ith[i]] (not singleton)
                result.append(self.functions()[ith[i]](x0))
            else:
                # x0 is right_end of intervals[ith[i]]
                if (ith[i] + 1 < len(self._intervals)) and (self._intervals[ith[i]+1][0] == x0):
                    if self._intervals[ith[i]+1][1] > x0:
                        # case intervals[ith[i]+1] is not singleton
                        result.append(self.functions()[ith[i]+1](x0))
                    elif (ith[i] + 2 < len(self._intervals)) and (self._intervals[ith[i]+2][0] == x0):
                        # case intervals[ith[i]+1] is singleton
                        result.append(self.functions()[ith[i]+2](x0))
                    else:
                        result.append(None)
                else:
                    result.append(None)
            return result
        if i == 0:
            return [None, None, None]
        if is_pt_in_interval(self._intervals[ith[i]],x0):
            result = self.functions()[ith[i]](x0)
            return [result, result, result]
        return [None, None, None]

    def limit(self, x0, epsilon):
        """
        return limit (from right if epsilon > 0, from left if epsilon < 0) value at x0;
        if epsilon == 0, return value at x0.

        EXAMPLES::

            sage: f1(x) = 1
            sage: f2(x) = 1-x
            sage: f3(x) = exp(x)
            sage: f4(x) = 4
            sage: f5(x) = sin(2*x)
            sage: f6(x) = x-3
            sage: f7(x) = 7
            sage: f = FastPiecewise([[right_open_interval(0,1),f1], \
            ...                      [right_open_interval(1,2),f2],\
            ...                      [open_interval(2,3),f3],\
            ...                      [singleton_interval(3),f4],\
            ...                      [left_open_interval(3,6),f5],\
            ...                      [open_interval(6,7),f6],\
            ...                      [(9,10),f7]], merge=False)
            sage: f.limit(1,0)
            0
            sage: f.limit(1,1)
            0
            sage: f.limit(2,-1)
            -1
            sage: f.limit(2,0)
            Traceback (most recent call last):
            ...
            ValueError: Value not defined at point 2, outside of domain.
<<<<<<< HEAD
=======
            sage: f.limit(2,1)
            e^2
            sage: f.limit(3,-1)
            e^3
            sage: f.limit(3,0)
            4
            sage: f.limit(3,1)
            sin(6)
            sage: f.limit(6,-1)
            sin(12)
            sage: f.limit(6,0)
            sin(12)
            sage: f.limit(6,1)
            3
            sage: f.limit(7,-1)
            4
            sage: f.limit(7,0)
            Traceback (most recent call last):
            ...
            ValueError: Value not defined at point 7, outside of domain.
>>>>>>> 36959579
            sage: f.limit(7,1)
            Traceback (most recent call last):
            ...
            ValueError: Value not defined at point 7+, outside of domain.
            sage: f.limit(8,-1)
            Traceback (most recent call last):
            ...
            ValueError: Value not defined at point 8-, outside of domain.
<<<<<<< HEAD
=======
            sage: f.limit(9,-1)
            Traceback (most recent call last):
            ...
            ValueError: Value not defined at point 9-, outside of domain.
>>>>>>> 36959579
        """
        result =self.limits(x0)[epsilon+1]
        if result == None:
            raise ValueError,"Value not defined at point %s%s, outside of domain." % (x0, print_sign(epsilon))
        return result

    # Copy from piecewise.py
    #def _make_compatible(self, other):
    #    """
    #    Returns self and other extended to be defined on the same domain as
    #    well as a refinement of their intervals. This is used for adding
    #    and multiplying piecewise functions.
    #    """
    #    a1, b1 = self.domain()
    #    a2, b2 = other.domain()
    #    a = min(a1, a2)
    #    b = max(b1, b2)
    #    F = self.extend_by_zero_to(a,b)
    #    G = other.extend_by_zero_to(a,b)
    #    endpts = list(set(F.end_points()).union(set(G.end_points())))
    #    endpts.sort()
    #    return F, G, zip(endpts, endpts[1:])

    # FIXME: fix __add__ and __mul__ so that they can handle
    # discontinuous functions and functions defined on disconnected domain.
    def __add__(self,other):
        F, G, intervals = self._make_compatible(other)
        fcn = []
        for a,b in intervals:
            fcn.append([(a,b), F.which_function(b)+G.which_function(b)])        
        return FastPiecewise(fcn)
        
    def __mul__(self,other):
        if not isinstance(other, FastPiecewise):
            # assume scalar multiplication
            return FastPiecewise([[(a,b), other*f] for (a,b),f in self.list()])
        else:
            F, G, intervals = self._make_compatible(other)
            fcn = []
            for a,b in intervals:
                fcn.append([(a,b),F.which_function(b)*G.which_function(b)])     
            return FastPiecewise(fcn)

    __rmul__ = __mul__

    ## Following just fixes a bug in the plot method in piecewise.py
    ## (see doctests below).  Also adds plotting of single points.
    def plot(self, *args, **kwds):
        """
        Returns the plot of self.
        
        Keyword arguments are passed onto the plot command for each piece
        of the function. E.g., the plot_points keyword affects each
        segment of the plot.
        
        EXAMPLES::
        
            sage: f1(x) = 1
            sage: f2(x) = 1-x
            sage: f3(x) = exp(x)
            sage: f4(x) = sin(2*x)
            sage: f = FastPiecewise([[(0,1),f1],[(1,2),f2],[(2,3),f3],[(3,10),f4]])
            sage: P = f.plot(rgbcolor=(0.7,0.1,0), plot_points=40)
            sage: P
        
        Remember: to view this, type show(P) or P.save("path/myplot.png")
        and then open it in a graphics viewer such as GIMP.

        TESTS:

        We should not add each piece to the legend individually, since
        this creates duplicates (:trac:`12651`). This tests that only
        one of the graphics objects in the plot has a non-``None``
        ``legend_label``::

            sage: f1(x) = sin(x)
            sage: f2(x) = cos(x)
            sage: f = FastPiecewise([[(-1,0), f1],[(0,1), f2]])
            sage: p = f.plot(legend_label='$f(x)$')
            sage: lines = [
            ...     line
            ...     for line in p._objects
            ...     if line.options()['legend_label'] is not None ]
            sage: len(lines)
            1

        The implementation of the plot method in Sage 5.11 piecewise.py
        is incompatible with the use of the xmin and xmax arguments.  Test that
        this has been fixed:

            sage: q = f.plot(xmin=0, xmax=3)
            sage: q = plot(f, xmin=0, xmax=3)
            sage: q = plot(f, 0, 3)
            sage: q = plot(f, 0, 3, color='red')
        
        The implementation should crop according to the given xmin, xmax.

            sage: q = plot(f, 1/2, 3)
            sage: q = plot(f, 1, 2)
            sage: q = plot(f, 2, 3)
        
        Also the following plot syntax should be accepted.

            sage: q = plot(f, [2, 3])

        """
        from sage.plot.all import plot, Graphics

        g = Graphics()

        ### Code duplication with xmin/xmax code in plot.py.
        n = len(args)
        xmin = None
        xmax = None
        if n == 0:
            # if there are no extra args, try to get xmin,xmax from
            # keyword arguments
            xmin = kwds.pop('xmin', None)
            xmax = kwds.pop('xmax', None)
        elif n == 1:
            # if there is one extra arg, then it had better be a tuple
            xmin, xmax = args[0]
            args = []
            ## The case where the tuple is longer than 2 elements is for the 
            ## case of symbolic expressions; it does not apply here.
            ## FIXME: We should probably signal an error.
        elif n == 2:
            # if there are two extra args, they should be xmin and xmax
            xmin = args[0]
            xmax = args[1]
            args = []
        ## The case with three extra args is for the case of symbolic
        ## expressions; it does not apply here.  FIXME: We should
        ## probably signal an error.
        # record last right endpoint, then compare with next left endpoint to decide whether it needs to be plotted.
        last_end_point = []
        last_closed = True
        for (i, f) in self.list():
            a = i[0]
            b = i[1]
            left_closed = True
            right_closed = True
            if len(i) > 2: # coho interval
                left_closed = i.left_closed
                right_closed = i.right_closed
            # using the above data.
            if (xmin is not None) and (a < xmin):
                a = xmin
                left_closed = True
            if (xmax is not None) and (b > xmax):
                b = xmax
                right_closed = True
            # Handle open/half-open intervals here
            if (a < b) or (a == b) and (left_closed) and (right_closed):
                if not (last_closed or last_end_point == [a, f(a)] and left_closed):
                    # plot last open right endpoint
                    g += point(last_end_point, rgbcolor='white', faceted=True, pointsize=23)
                if last_closed and last_end_point != [] and last_end_point != [a, f(a)] and not left_closed:
                    # plot last closed right endpoint
                    g += point(last_end_point, pointsize=23)
                if not (left_closed or last_end_point == [a, f(a)] and last_closed):
                    # plot current open left endpoint   
                    g += point([a, f(a)], rgbcolor='white', faceted=True, pointsize=23)
                if left_closed and last_end_point != [] and last_end_point != [a, f(a)] and not last_closed:
                    # plot current closed left endpoint
                    g += point([a, f(a)], pointsize=23)
                last_closed = right_closed
                last_end_point = [b, f(b)]
            if a < b:
                # We do not plot anything if a==b because
                # otherwise plot complains that
                # "start point and endpoint must be different"
                g += plot(f, *args, xmin=a, xmax=b, **kwds)
                # If it's the first piece, pass all arguments. Otherwise,
                # filter out 'legend_label' so that we don't add each
                # piece to the legend separately (trac #12651).
                if 'legend_label' in kwds:
                    del kwds['legend_label']
            elif (a == b) and (left_closed) and (right_closed):
                g += point([a, f(a)], pointsize=23)
        # plot open rightmost endpoint. minimal functions don't need this.
        if not last_closed:
            g += point(last_end_point, rgbcolor='white', faceted=True, pointsize=23)  
        return g

    def is_continuous_defined(self, xmin=0, xmax=1):
        """
        return True if self is defined on [xmin,xmax] and is continuous on [xmin,xmax]
        """
        last_end_point = []
        last_closed = True
        for (i, f) in self.list():
            a = i[0]
            b = i[1]
            left_closed = True
            right_closed = True
            if len(i) > 2: # coho interval
                left_closed = i.left_closed
                right_closed = i.right_closed
            if a < xmin:
                a = xmin
                left_closed = True
            if b > xmax:
                b = xmax
                right_closed = True
            if (a < b) or (a == b) and (left_closed) and (right_closed):
                if last_end_point == [] and not a == xmin:
                    return False
                if not (last_closed or last_end_point == [a, f(a)] and left_closed):
                    return False
                if not (left_closed or last_end_point == [a, f(a)] and last_closed):
                    return False
                last_closed = right_closed
                last_end_point = [b, f(b)]
        if not (last_closed and last_end_point[0] == xmax):
            return False
        return True

    def __repr__(self):
        rep = "<FastPiecewise with %s parts, " % len(self._functions)
        for interval, function in itertools.izip(self._intervals, self._functions):
            rep += "\n " + repr(interval) + "\t" + repr(function) \
                   + "\t values: " + repr([function(interval[0]), function(interval[1])])
        rep += ">"
        return rep
        
def print_sign(epsilon):
    if epsilon > 0:
        return "+"
    elif epsilon < 0:
        return "-"
    else:
        return ""

def is_pt_in_interval(i, x0):
    """
    retrun whether the point x0 is contained in the (ordinary or coho) interval i.
    """
    if len(i) == 2:
        return bool(i[0] <= x0 <= i[1])
    else:  
        if i.left_closed and i.right_closed:
            return bool(i.a <= x0 <= i.b)
        if i.left_closed and not i.right_closed:
            return bool(i.a <= x0 < i.b)
        if not i.left_closed and i.right_closed:
            return bool(i.a < x0 <= i.b)
        if not i.left_closed and not i.right_closed:
            return bool(i.a < x0 < i.b)

from sage.rings.number_field.number_field_element_quadratic import NumberFieldElement_quadratic

### def can_coerce(coercer, values):
###     try:
###         coerced_values = [ coercer(value) for value in values ]
###         return True
###     except ValueError:
###         return False
###     except TypeError:
###         return False

### def fast_field(values):
###     "Return a field and a coercing function."
###     ## If everything is rational, we are happy.
###     field, coercer = QQ, QQ
###     if can_coerce(coercer, values):
###         return field, coercer
###     ## ## See if we can make do with a quadratic number field
###     ## radicant_wildcard = SR.wild(0)
###     ## radicals = set()
###     ## for value in values:
###     ##     if parent(value) == SR:
###     ##         radicals |= set(value.find(sqrt(radicant_wildcard)))
###     ## logging.info("Set of radicals: %s" % (radicals,))
###     ## if len(radicals) == 1:
###     ##     ## 
###     ##     radicant = radicals[0].op[0]
###     ##     field.<root> = QuadraticField(radicant, name='sqrt%s' % radicant)
###     ##     def coercer(x, field=field, root=root, radicant=radicant):
###     ##         if parent(x) == SR:
###     ##             return x.subs(sqrt(radicant)==root) 
###     ##             ## Does not work because we get immediate
###     ##             ## back-substitution, when sqrt2 is inserted in the
###     ##             ## symbolic ring.
###     ##         else
###     ##     if can_coerce(coercer, values):
###     ##         return field.values
###     try:
###         field, field_values, morphism = number_field_elements_from_algebraics(values)
###     except ValueError:
###         pass
###     except TypeError:
###         pass
    
import sage.rings.number_field.number_field
from sage.rings.number_field.number_field import NumberField_absolute, NumberField_quadratic

import sage.rings.number_field.number_field_element
from sage.rings.number_field.number_field_element import NumberFieldElement_absolute

class RealNumberFieldElement(NumberFieldElement_absolute):

    ## def __init__(self, parent, f):
    ##     NumberFieldElement_absolute.__init__(self, parent, f)
    ##     self._embedding = parent.coerce_embedding()

    #@logger

    def embedded(self):
        e = getattr(self, '_embedded', None)
        if e is None:
            parent = self.parent()
            embedding = parent.coerce_embedding()
            self._embedded = e = embedding(self)
        return e

    def __cmp__(left, right):
    #     return (left)._cmp(right)
    # def _cmp(left, right):
        # print "cmp", left, "and", right
        #return sign(left - right) ## Whoa, sign is defined in "generalized.py"

        if NumberFieldElement_absolute.__cmp__(left, right) == 0:
            return 0
        result = cmp(left.embedded(), right.embedded())
        if result == 0:
            raise UnimplementedError, "Precision of real interval field not sufficient to continue"
        return result

    def __abs__(self):
        if self.sign() >= 0:
            return self
        else:
            return -self

    def sign(self):
        parent = self.parent()
        return cmp(self, parent._zero_element)

    def __float__(self):
        embedded = self.embedded()
        #print "__float..."
        #try:
        result = (float(embedded.lower()) + float(embedded.upper())) / 2
        # except Exception:
        #     print "ERROR:", self
        # print "... end, result = %s" %result
        return result

    ## def __richcmp__(left, right, op):
    ##     print "rich"
    ##     return left._richcmp(right, op)

    ## def _richcmp(left, right, op):
    ##     return sign(left - right)

    def __repr__(self):
        embedded = self.embedded()
        symbolic = getattr(self, '_symbolic', None)
        if symbolic is None:
            return 'RNF%s' % embedded
        else:
            return '<RNF%s=%s>' % (symbolic, embedded)

    def _latex_(self):
        symbolic = getattr(self, '_symbolic', None)
        if symbolic is None:
            parent = self.parent()
            embedding = parent._exact_embedding
            symbolic = embedding(self)
        #print embedding(self), "%s" % (latex(embedding(self)))
        return "%s" % (latex(symbolic))

    def _maxima_(self, session=None):
        symbolic = getattr(self, '_symbolic', None)
        if symbolic is None:
            raise UnimplementedError, "Cannot make %s a Maxima number" % self
        else:
            return symbolic._maxima_()

    def _add_(self, other):
        result = NumberFieldElement_absolute._add_(self, other)
        # self_e = getattr(self, '_embedded', None)
        # if self_e is not None:
        #     other_e = getattr(other, '_embedded', None)
        #     if other_e is not None:
        #         result._embedded = self_e + other_e
        self_e = self.embedded()
        other_e = other.embedded()
        result._embedded = self_e + other_e
        return result

    def _sub_(self, other):
        result = NumberFieldElement_absolute._sub_(self, other)
        # self_e = getattr(self, '_embedded', None)
        # if self_e is not None:
        #     other_e = getattr(other, '_embedded', None)
        #     if other_e is not None:
        #         result._embedded = self_e - other_e
        self_e = self.embedded()
        other_e = other.embedded()
        result._embedded = self_e - other_e
        return result

    def __neg__(self):
        result = NumberFieldElement_absolute._neg_(self)
        # self_e = getattr(self, '_embedded', None)
        # if self_e is not None:
        #     result._embedded = -self_e
        self_e = self.embedded()
        result._embedded = -self_e
        return result

    def _mul_(self, other):
        result = NumberFieldElement_absolute._mul_(self, other)
        self_e = self.embedded()
        other_e = other.embedded()
        result._embedded = self_e * other_e
        return result
        
    def _div_(self, other):
        result = NumberFieldElement_absolute._div_(self, other)
        self_e = self.embedded()
        other_e = other.embedded()
        result._embedded = self_e / other_e
        return result

class RealNumberField_absolute(NumberField_absolute):
    """
    A RealNumberField knows its embedding into a RealIntervalField
    and use that for <, > comparisons.
    == comparison is exact, using the underlying numberfield.
    
    A RealIntervalField also knows an embedding into an exact field (SR)
    for the purpose of latexing.

    EXAMPLES::
    sage: field, field_values, morphism = number_field_elements_from_algebraics((sqrt(2), sqrt(3)))
    sage: emb_field = RealNumberField(field.polynomial(), 'a', embedding=morphism(field.gen(0)), exact_embedding=SR(morphism(field.gen(0))))
    sage: hom = field.hom([emb_field.gen(0)])
    sage: Integer(7)/5 < hom(field_values[0])
    True
    sage: hom(field_values[0]) < Integer(3)/2
    True
    sage: hom(field_values[0]) < hom(field_values[1])
    True
    sage: Integer(3)/2 < hom(field_values[1])
    True
    sage: hom(field_values[1]) < 2
    True
    """

    def __init__(self, polynomial, name=None, latex_name=None, check=True, embedding=None,
                 assume_disc_small=False, maximize_at_primes=None, exact_embedding=None):
        """
        Create a real number field.
        """
        NumberField_absolute.__init__(self, polynomial, name=name, check=check,
                                      embedding=embedding, latex_name=latex_name,
                                      assume_disc_small=assume_disc_small, maximize_at_primes=maximize_at_primes)
        self._standard_embedding = True
        self._element_class = RealNumberFieldElement
        self._zero_element = self(0)
        self._one_element =  self(1)
        self._exact_embedding = self.hom([exact_embedding])

    ## def specified_complex_embedding(self):
    ##     ## This is so that _symbolic_ works.
    ##     return self._exact_embedding
    ### FIXME: _symbolic_ leads to infinite recursion of LazyWrappers etc.


#### Repeat the whole exercise for quadratics... 

from sage.rings.number_field.number_field_element_quadratic import NumberFieldElement_quadratic

class RealNumberFieldElement_quadratic(NumberFieldElement_quadratic):
    
    def embedded(self):
        parent = self.parent()
        embedding = parent.coerce_embedding()
        e = embedding(self)
        return e
    
    def __repr__(self):
        embedded = self.embedded()
        return 'RNF%s' % embedded

class RealNumberField_quadratic(NumberField_quadratic):
    def __init__(self, polynomial, name=None, latex_name=None, check=True, embedding=None,
                 assume_disc_small=False, maximize_at_primes=None, exact_embedding=None):
        """
        Create a real number field.
        """
        #### This is copy/paste from number_field.py, Sage 5.11,
        #### modified to change the element type.
        NumberField_quadratic.__init__(self, polynomial, name=name, check=check,
                                      embedding=embedding, latex_name=latex_name,
                                      assume_disc_small=assume_disc_small, maximize_at_primes=maximize_at_primes)
        #### Note: Modify "NumberField_absolute.__init__()" to "NumberField_quadratic.__init__()" as the former causes TypeError in Sage 5.12. --Yuan
        self._standard_embedding = True
        self._element_class = RealNumberFieldElement_quadratic
        c, b, a = [Rational(t) for t in self.defining_polynomial().list()]
        # set the generator
        Dpoly = b*b - 4*a*c
        D = (Dpoly.numer() * Dpoly.denom()).squarefree_part(bound=10000)
        self._D = D
        parts = -b/(2*a), (Dpoly/D).sqrt()/(2*a)
        self._NumberField_generic__gen = self._element_class(self, parts)

        # we must set the flag _standard_embedding *before* any element creation
        # Note that in the following code, no element is built.
        emb = self.coerce_embedding()
        if emb is not None:
            rootD = RealNumberFieldElement_quadratic(self, (QQ(0),QQ(1)))
            if D > 0:
                from sage.rings.real_double import RDF
                self._standard_embedding = RDF.has_coerce_map_from(self) and RDF(rootD) > 0
            else:
                raise DataError, "RealNumberField_quadratic needs a positive discriminant"

        # we reset _NumberField_generic__gen has the flag standard_embedding
        # might be modified
        self._NumberField_generic__gen = self._element_class(self, parts)

        # NumberField_absolute.__init__(...) set _zero_element and
        # _one_element to NumberFieldElement_absolute values, which is
        # wrong (and dangerous; such elements can actually be used to
        # crash Sage: see #5316).  Overwrite them with correct values.
        #### Note: In my Sage 5.12, self(0) and self(1) return NumberFieldElement_quadratic. Should be RNFE_quadratic --Yuan
        #### self._zero_element = self(0) 
        #### self._one_element =  self(1)
        self._zero_element = RealNumberFieldElement_quadratic(self, QQ(0)) 
        self._one_element =  RealNumberFieldElement_quadratic(self, QQ(1))       
    
# The factory.

def RealNumberField(polynomial, name=None, latex_name=None, check=True, embedding=None,
                    assume_disc_small=False, maximize_at_primes=None, exact_embedding=None):
    if polynomial.degree() == 2:
        K = RealNumberField_quadratic(polynomial, name, latex_name, check, embedding,
                                      assume_disc_small=assume_disc_small, 
                                      maximize_at_primes=maximize_at_primes, 
                                      exact_embedding=exact_embedding)
    else:
        K = RealNumberField_absolute(polynomial, name, latex_name, check, embedding,
                                     assume_disc_small=assume_disc_small, 
                                     maximize_at_primes=maximize_at_primes, 
                                     exact_embedding=exact_embedding)
    return K

default_precision = 53

default_field = RealNumberField   # can set to SR instead to keep fully symbolic

def can_coerce_to_QQ(x):
    try:
        QQ(x)
        return True
    except ValueError:
        pass
    except TypeError:
        pass
    return False

def is_real_number_field_element(x):
    try:
        x.embedded() # FIXME: this is a hack
        return True
    except AttributeError:
        return False

def is_all_QQ(values):
    is_rational = False
    try:
        values = [ QQ(x) for x in values ]
        is_rational = True
    except ValueError:
        pass
    except TypeError:
        pass
    return is_rational, values

def is_all_the_same_real_number_field(values):
    real_number_field_seen = None
    for x in values:
        if is_real_number_field_element(x):
            if real_number_field_seen:
                if real_number_field_seen != x.parent():
                    return False, values
            else:
                real_number_field_seen = x.parent()
        elif not can_coerce_to_QQ(x):
            return False, values
    if real_number_field_seen:
        # Coerce any rationals to the number field.
        return True, [ real_number_field_seen(x) for x in values ]
    else:
        return False, values

def nice_field_values(symb_values, field=None):
    ### Add tests!
    if field is None:
        field = default_field
    is_rational, field_values = is_all_QQ(symb_values)
    if is_rational:
        logging.info("Rational case.")
        return field_values
    is_realnumberfield, field_values = is_all_the_same_real_number_field(symb_values)
    if is_realnumberfield:
        return field_values
    if field == RealNumberField and not is_rational and not is_realnumberfield:
        # Try to make it a RealNumberField:
        try:
            all_values = [ AA(x) for x in symb_values ]
            #global number_field, number_field_values, morphism, exact_generator, embedded_field, embedding_field, hom, embedded_field_values
            number_field, number_field_values, morphism = number_field_elements_from_algebraics(all_values)
            # Now upgrade to a RealNumberField
            exact_generator = morphism(number_field.gen(0))
            # Use our own RealNumberField.
            symbolic_generator = SR(exact_generator)  # does not quite work --> we won't recover our nice symbolic expressions that way
            if number_field.polynomial().degree() == 2:
                embedding_field = RR  # using a RIF leads to strange infinite recursion
            else:
                embedding_field = RealIntervalField(default_precision)
            embedded_generator = embedding_field(exact_generator)
            embedded_field = RealNumberField(number_field.polynomial(), number_field.variable_name(), \
                                             embedding=embedded_generator, exact_embedding=symbolic_generator)
            hom = number_field.hom([embedded_field.gen(0)])
            embedded_field_values = map(hom, number_field_values)
            # Store symbolic expression
            for emb, symb in itertools.izip(embedded_field_values, symb_values):
                if symb in SR and type(emb) == RealNumberFieldElement:
                    emb._symbolic = symb
            # Transform given data
            field_values = embedded_field_values
            logging.info("Coerced into real number field: %s" % embedded_field)
        except ValueError:
            logging.info("Coercion to a real number field failed, keeping it symbolic")
            pass
        except TypeError:
            logging.info("Coercion to a real number field failed, keeping it symbolic")
            pass
    return field_values

#@logger
def piecewise_function_from_breakpoints_slopes_and_values(bkpt, slopes, values, field=None):
    if field is None:
        field = default_field
    # global symb_values
    symb_values = bkpt + slopes + values
    field_values = nice_field_values(symb_values, field)
    bkpt, slopes, values = field_values[0:len(bkpt)], field_values[len(bkpt):len(bkpt)+len(slopes)], field_values[-len(values):]
    intercepts = [ values[i] - slopes[i]*bkpt[i] for i in range(len(slopes)) ]
    # Make numbers nice
    ## slopes = [ canonicalize_number(slope) for slope in slopes ]
    ## intercepts = [ canonicalize_number(intercept) for intercept in intercepts ]
    #print slopes
    return FastPiecewise([ [(bkpt[i],bkpt[i+1]), 
                            fast_linear_function(slopes[i], intercepts[i])] for i in range(len(bkpt)-1) ])

def piecewise_function_from_breakpoints_and_values(bkpt, values, field=None):
    """
    bkpt and values are two parallel lists; assuming bpkt is sorted (increasing).
    Return a function.
    """
    if len(bkpt)!=len(values):
        raise ValueError, "Need to have the same number of breakpoints and values."
    slopes = [ (values[i+1]-values[i])/(bkpt[i+1]-bkpt[i]) for i in range(len(bkpt)-1) ]
    return piecewise_function_from_breakpoints_slopes_and_values(bkpt, slopes, values, field)

def piecewise_function_from_breakpoints_and_slopes(bkpt, slopes, field=None):
    """
    bkpt and slopes are two parallel lists (except that bkpt is one element longer).
    The function always has value 0 on bkpt[0].
    Return a function.
    """
    if len(bkpt)!=len(slopes)+1:
        raise ValueError, "Need to have one breakpoint more than slopes."
    values = [0]
    for i in range(1,len(bkpt)-1):
        values.append(values[i-1] + slopes[i - 1] * (bkpt[i] - bkpt[i-1]))
    return piecewise_function_from_breakpoints_slopes_and_values(bkpt, slopes, values, field)

def piecewise_function_from_interval_lengths_and_slopes(interval_lengths, slopes, field=None):
    """
    interval_lengths and slopes are two parallel lists.
    The function always has value 0 on 0.
    Return a function.
    """
    if len(interval_lengths)!=len(slopes):
        raise ValueError, "Number of given interval_lengths and slopes needs to be equal."
    bkpt = []
    bkpt.append(0)
    for i in range(len(interval_lengths)):
        if interval_lengths[i] < 0:
            raise ValueError, "Interval lengths must be non-negative."
        bkpt.append(bkpt[i]+interval_lengths[i])
    return piecewise_function_from_breakpoints_and_slopes(bkpt, slopes, field)

def limiting_slopes(fn):
    functions = fn.functions()
    return functions[0]._slope, functions[-1]._slope

maximal_asymmetric_peaks_around_orbit = 'maximal_asymmetric_peaks_around_orbit'
maximal_symmetric_peaks_around_orbit = 'maximal_symmetric_peaks_around_orbit'
recentered_symmetric_peaks = 'recentered_symmetric_peaks'
recentered_peaks_with_slopes_proportional_to_limiting_slopes_for_positive_epsilon = 'recentered_peaks_with_slopes_proportional_to_limiting_slopes_for_positive_epsilon'
recentered_peaks_with_slopes_proportional_to_limiting_slopes_for_negative_epsilon = 'recentered_peaks_with_slopes_proportional_to_limiting_slopes_for_negative_epsilon'

default_perturbation_style = maximal_asymmetric_peaks_around_orbit

def approx_discts_function(perturbation_list, stability_interval, field=default_field, \
                           perturbation_style=default_perturbation_style, function=None):
    """
    Construct a function that has peaks of +/- 1 around the points of the orbit.
    perturbation_list actually is a dictionary.
    """
    perturb_points = sorted(perturbation_list.keys())
    fn_values = [0]
    fn_bkpt = [0]
    # This width is chosen so that the peaks are disjoint, and
    # so a nice continuous piecewise linear function is constructed.
    if perturbation_style==maximal_asymmetric_peaks_around_orbit or perturbation_style==maximal_symmetric_peaks_around_orbit:
        width = min(abs(stability_interval.a),stability_interval.b)
        assert width > 0, "Width of stability interval should be positive"
        assert stability_interval.a < 0 < stability_interval.b, \
            "Stability interval should contain 0 in it s interior"
    for pt in perturb_points:
        sign = perturbation_list[pt][0] # the "walk_sign" (character) at the point
        if perturbation_style==maximal_asymmetric_peaks_around_orbit:
            if sign == 1:
                left = pt + stability_interval.a
                right = pt + stability_interval.b
            else:
                left = pt - stability_interval.b
                right = pt - stability_interval.a
        elif perturbation_style==maximal_symmetric_peaks_around_orbit:
            left = pt - width
            right = pt + width
        elif perturbation_style==recentered_symmetric_peaks:
            if sign == 1:
                left = pt + stability_interval.a
                right = pt + stability_interval.b
            else:
                left = pt - stability_interval.b
                right = pt - stability_interval.a
            pt = (left + right) /2
        elif perturbation_style==recentered_peaks_with_slopes_proportional_to_limiting_slopes_for_positive_epsilon:
            if function is None:
                raise ValueError, "This perturbation_style needs to know function"
            slope_plus, slope_minus = limiting_slopes(function)
            current_slope = function.which_function(pt + (stability_interval.b + stability_interval.a)/2)._slope 
            x = (stability_interval.b - stability_interval.a) * (slope_minus - current_slope)/(slope_minus-slope_plus)
            if sign == 1:
                left = pt + stability_interval.a
                right = pt + stability_interval.b
                pt = left + x
            else:
                left = pt - stability_interval.b
                right = pt - stability_interval.a
                pt = right - x
        elif perturbation_style==recentered_peaks_with_slopes_proportional_to_limiting_slopes_for_negative_epsilon:
            if function is None:
                raise ValueError, "This perturbation_style needs to know function"
            slope_plus, slope_minus = limiting_slopes(function)
            current_slope = function.which_function(pt + (stability_interval.b + stability_interval.a)/2)._slope 
            x = (stability_interval.b - stability_interval.a) * (slope_plus - current_slope)/(slope_plus-slope_minus)
            if sign == 1:
                left = pt + stability_interval.a
                right = pt + stability_interval.b
                pt = left + x
            else:
                left = pt - stability_interval.b
                right = pt - stability_interval.a
                pt = right - x
        else:
            raise ValueError, "Unknown perturbation_style: %s" % perturbation_style
        assert (left >= fn_bkpt[len(fn_bkpt)-1])
        if (left > fn_bkpt[len(fn_bkpt)-1]):
            fn_bkpt.append(left)
            fn_values.append(0)
        fn_bkpt.append(pt)
        fn_values.append(sign)
        fn_bkpt.append(right)
        fn_values.append(0)
    assert (1 >= fn_bkpt[len(fn_bkpt)-1])
    if (1 > fn_bkpt[len(fn_bkpt)-1]):
        fn_bkpt.append(1)
        fn_values.append(0)
    return piecewise_function_from_breakpoints_and_values(fn_bkpt, fn_values, field)

def merge_bkpt(bkpt1, bkpt2):
    i = 0
    j = 0
    bkpt_new = []
    while i < len(bkpt1) and j < len(bkpt2):
        if bkpt1[i] > bkpt2[j]:
            bkpt_new.append(bkpt2[j])
            j = j + 1
        elif bkpt1[i] < bkpt2[j]:
            bkpt_new.append(bkpt1[i])
            i = i + 1
        else:
            bkpt_new.append(bkpt1[i])
            i = i + 1
            j = j + 1
    if i == len(bkpt1) and j != len(bkpt2):
        bkpt_new = bkpt_new + bkpt2[j:len(bkpt2)]
    elif i != len(bkpt1) and j == len(bkpt2):
        bkpt_new = bkpt_new + bkpt1[i:len(bkpt1)]
    return bkpt_new

def modified_delta_pi(fn, fn_values, pts, i, j):
    return fn_values[i] + fn_values[j] - fn(fractional(pts[i]+pts[j])) 

def modified_delta_pi2(fn, fn_values2, pts, i, j):
    return fn_values2[i] + fn(fractional(pts[j] - pts[i])) - fn_values2[j]  

def find_epsilon_interval(fn, perturb):
    """Compute the interval [minus_epsilon, plus_epsilon] such that 
    (fn + epsilon * perturb) is subadditive for epsilon in this interval.
    Assumes that fn is subadditive.

    If one of the epsilons is 0, the function bails out early and returns 0, 0.
    """
    logging.info("Finding epsilon interval for perturbation...")
    fn_bkpt = fn.end_points()
    perturb_bkpt = perturb.end_points()
    bkpt_refinement = merge_bkpt(fn_bkpt,perturb_bkpt)
    bkpt_refinement2 = []
    length1 = len(bkpt_refinement)
    for i in range(length1 - 1):
        bkpt_refinement2.append(bkpt_refinement[i])
    for i in range(length1):
        bkpt_refinement2.append(bkpt_refinement[i]+1)
    length2 = length1 + length1 - 1  

    fn_values = []
    perturb_values = []
    for pt in bkpt_refinement2:
        fn_values.append(fn(fractional(pt)))
        perturb_values.append(perturb(fractional(pt)))
    
    best_minus_epsilon_lower_bound = -10000
    best_plus_epsilon_upper_bound = +10000
    # FIXME: We want to say infinity instead; but bool(SR(2) < infinity) ==> False
    for i in range(length1):
        for j in range(i,length1):
            a = modified_delta_pi(perturb, perturb_values, bkpt_refinement, i, j)
            if a != 0:
                b = modified_delta_pi(fn, fn_values, bkpt_refinement, i, j) 
                if b == 0:
                    logging.info("Zero epsilon encountered for x = %s, y = %s" % (bkpt_refinement[i], bkpt_refinement[j]))
                    return 0, 0 # See docstring
                epsilon_upper_bound = b/(abs(a))
                if a > 0:
                    if -epsilon_upper_bound > best_minus_epsilon_lower_bound:
                        best_minus_epsilon_lower_bound = -epsilon_upper_bound
                else:
                    if epsilon_upper_bound < best_plus_epsilon_upper_bound:
                        best_plus_epsilon_upper_bound = epsilon_upper_bound

    for i in range(length1):
        for j in range(length2):
            if bkpt_refinement2[j] - bkpt_refinement[i] > 0:
                a = modified_delta_pi2(perturb, perturb_values, bkpt_refinement2, i, j)
                if a != 0:
                    b = modified_delta_pi2(fn, fn_values, bkpt_refinement2, i, j) 
                    if b == 0:
                        logging.info("Zero epsilon encountered for x = %s, y = %s" % (bkpt_refinement2[i], bkpt_refinement2[j] - bkpt_refinement2[i]))
                        return 0, 0 # See docstring
                    epsilon_upper_bound = b/(abs(a)) 
                    if a > 0:
                        if -epsilon_upper_bound > best_minus_epsilon_lower_bound:
                            best_minus_epsilon_lower_bound = -epsilon_upper_bound
                    else:
                        if epsilon_upper_bound < best_plus_epsilon_upper_bound:
                            best_plus_epsilon_upper_bound = epsilon_upper_bound
    logging.info("Finding epsilon interval for perturbation... done.  Interval is %s", [best_minus_epsilon_lower_bound, best_plus_epsilon_upper_bound])
    return best_minus_epsilon_lower_bound, best_plus_epsilon_upper_bound

def find_largest_epsilon(fn, perturb):
    """
    Compute the proper rescaling of a given perturbation function.
    If the largest epsilon is zero, we should try a different perturbation instead.
    """
    minus_epsilon, plus_epsilon = find_epsilon_interval(fn, perturb)
    return min(abs(minus_epsilon), plus_epsilon)

###
### Moves
###

class FunctionalDirectedMove (FastPiecewise):
    # FIXME: At the moment, does not reduce modulo 1, in contrast to old code!

    def __init__(self, domain_intervals, directed_move):
        function = fast_linear_function(directed_move[0], directed_move[1])
        pieces = [ [interval_to_endpoints(interval), function] for interval in domain_intervals ]
        FastPiecewise.__init__(self, pieces)
        self.directed_move = directed_move       # needed?

    def __repr__(self):
        return "<FunctionalDirectedMove %s with domain %s>" % (self.directed_move, self.intervals())

    def sign(self):
        return self.directed_move[0]

    def is_functional(self):
        return True

    def __getitem__(self, item):
        return self.directed_move[item]

    def can_apply(self, x):
        try:
            self(x)
            return True
        except ValueError:
            return False

    def apply_ignoring_domain(self, x):
        move_sign = self.sign()
        if move_sign == 1:
            next_x = fractional(x + self.directed_move[1])
        elif move_sign == -1:
            next_x = fractional(self.directed_move[1]-x)
        return next_x

    def apply_to_interval(self, interval, inverse=False):
        # FIXME: Interval has to be a pair (a, b). This is only
        # compatible with intervals as used in FastPiecewise, but
        # nothing else in our code. 
        #
        # This does not do error checking.  Some code depends on this fact!
        # FIXME: This should be made clear in the name of this function.
        directed_move = self.directed_move
        move_sign = directed_move[0]
        if move_sign == 1:
            if inverse:
                result = (interval[0] - directed_move[1], interval[1] - directed_move[1])
            else:
                result = (interval[0] + directed_move[1], interval[1] + directed_move[1])
        elif move_sign == -1:
            result = (directed_move[1] - interval[1], directed_move[1] - interval[0])
        else:
            raise ValueError, "Move not valid: %s" % list(move)
        return result

    def apply_to_coho_interval(self, interval, inverse=False):
        # This does not do complete error checking.
        directed_move = self.directed_move
        move_sign = directed_move[0]
        if move_sign == 1:
            if inverse:
                result = closed_or_open_or_halfopen_interval(interval[0] - directed_move[1], interval[1] - directed_move[1], \
                                                             interval.left_closed, interval.right_closed)
            else:
                result = closed_or_open_or_halfopen_interval(interval[0] + directed_move[1], interval[1] + directed_move[1], \
                                                             interval.left_closed, interval.right_closed)
        elif move_sign == -1:
            result = closed_or_open_or_halfopen_interval(directed_move[1] - interval[1], directed_move[1] - interval[0], \
                                                         interval.right_closed, interval.left_closed)
        else:
            raise ValueError, "Move not valid: %s" % list(move)
        return result

    def range_intervals(self):
        return [ self.apply_to_interval(interval) for interval in self.intervals() ] 

    def is_identity(self):
        return self.directed_move[0] == 1 and self.directed_move[1] == 0

    def minimal_triples(self): # unused
        """
        Does not output symmetric pairs!  Rather, maps positive translations to horizontal faces
        and negative translations to vertical faces.
        """
        if self.directed_move[0] == 1:                      # translation
            t = self.directed_move[1]
            if t >= 0:
                return [ (interval, [t], (interval[0] + t, interval[1] + t)) for interval in self.intervals() ]
            else:
                return [ ([-t], (interval[0] + t, interval[1] + t), interval) for interval in self.intervals() ]
        elif self.directed_move[0] == -1: 
            r = self.directed_move[1]
            return [ (interval, (r - interval[0], r - interval[1]), r) for interval in self.intervals() ]
        else:
            raise ValueError, "Move not valid: %s" % list(move)

@cached_function
def generate_functional_directed_moves(fn, intervals=None):
    """
    Compute the moves (translations and reflections) relevant for the given intervals
    (default: all uncovered intervals).
    """
    ### FIXME: Do we also have to take care of edges of some
    ### full-dimensional additive faces sometimes?
    if intervals==None:
        # Default is to generate moves for ALL uncovered intervals
        intervals = generate_uncovered_intervals(fn)
    moves = set()
    for face in generate_maximal_additive_faces(fn):
        if face.is_directed_move():
            fdm = face.functional_directed_move()
            if not fdm.is_identity() and find_interior_intersection(fdm.intervals(), intervals): #FIXME: why interior?
                moves.add(fdm)
    return list(moves)

def is_directed_move_possible(x, move):
    return move.can_apply(x)

def plot_moves(seed, moves, colors=None, ymin=0, ymax=1):
    if colors == None:
        colors = rainbow(len(moves))
    g = Graphics()
    g += line([(seed,ymin), (seed,ymax)], color="magenta")
    y = 0
    covered_interval = [0,1]
    for move, color in itertools.izip(moves, colors):
        next_x = move.apply_ignoring_domain(seed)
        arrow_interval = [min(seed, next_x), max(seed, next_x)]
        if (len(interval_intersection(covered_interval, arrow_interval)) == 2):
            y += 0.04
            covered_interval = arrow_interval
        else:
            y += 0.002
            covered_interval[0] = min(covered_interval[0], arrow_interval[0])
            covered_interval[1] = max(covered_interval[1], arrow_interval[1])
        midpoint_x = (seed + next_x) / 2
        if move[0] == -1:
            # Reflection
            bezier_y = y + min(0.03, 0.3 * float(abs(move[1]/2 - seed)))
            g += arrow(path = [[(seed, y), (midpoint_x, bezier_y), \
                                (next_x, y)]], \
                       head = 2, \
                       # legend_label = "xyzz"
                       color = color, \
                       zorder = 7
            )
            ## Plot the invariant point somehow?
            #g += point((move[1]/2, y + 0.03), color=color)
        elif move[0] == 1:
            # Translation
            g += arrow((seed, y), (next_x, y), color=color, zorder = 7)
        else:
            raise ValueError, "Bad move: %s" % list(move)
        g += text("%s" % list(move), (midpoint_x, y), \
                  vertical_alignment="bottom", \
                  horizontal_alignment="center", \
                  color=color, zorder = 7)
    return g

def plot_possible_and_impossible_directed_moves(seed, directed_moves, fn):
    colors = [ "blue" if is_directed_move_possible(seed, directed_move) \
               else "red" for directed_move in directed_moves ]
    return plot_moves(seed, directed_moves, colors)


def plot_walk(walk_dict, color="black", ymin=0, ymax=1, **options):
    #return point([ (x,0) for x in walk_dict.keys()])
    g = Graphics()
    for x in walk_dict.keys():
        g += line([(x,ymin), (x,ymax)], color=color, zorder = -4, **options)
    return g

def plot_intervals(intervals, ymin=0, ymax=1):
    g = Graphics()
    for interval in intervals:
        g += polygon([(interval[0], ymin), (interval[1], ymin), \
                      (interval[1], ymax), (interval[0], ymax)], 
                     color="yellow", zorder = -8)
    return g

import collections
_closed_or_open_or_halfopen_interval = collections.namedtuple('Interval', ['a', 'b', 'left_closed', 'right_closed'])

class closed_or_open_or_halfopen_interval (_closed_or_open_or_halfopen_interval):
    def __repr__(self):
        if self.a == self.b and self.left_closed and self.right_closed:
            r = "{" + repr(self.a) + "}"
        else:
            r = ("[" if self.left_closed else "(") \
                + repr(self.a) + ", " + repr(self.b) \
                + ("]" if self.right_closed else ")")
        return "<Int" + r + ">"

def closed_interval(a, b):
    return closed_or_open_or_halfopen_interval(a, b, True, True)

def open_interval(a, b):
    return closed_or_open_or_halfopen_interval(a, b, False, False)

def singleton_interval(a):
    return closed_or_open_or_halfopen_interval(a, a, True, True)

def left_open_interval(a, b):
    return closed_or_open_or_halfopen_interval(a, b, False, True)

def right_open_interval(a, b):
    return closed_or_open_or_halfopen_interval(a, b, True, False)

def interval_length(interval):
    if interval[1] >= interval[0]:
        return interval[1] - interval[0]
    return 0

def scan_coho_interval_left_endpoints(interval_list, tag=None, delta=-1):
    """Generate events of the form `(x, epsilon), delta, tag.`

    This assumes that `interval_list` is sorted from left to right,
    and that the intervals are pairwise disjoint.
    """
    for i in interval_list:
        if len(i) == 2:
            # old-fashioned closed interval
            yield (i[0], 0), delta, tag                             # Turn on at left endpoint
        else:
            # coho interval
            yield (i.a, 0 if i.left_closed else 1), delta, tag

def scan_coho_interval_right_endpoints(interval_list, tag=None, delta=+1):
    """Generate events of the form `(x, epsilon), delta, tag.`

    This assumes that `interval_list` is sorted from left to right,
    and that the intervals are pairwise disjoint.
    """
    for i in interval_list:
        if len(i) == 2:
            # old-fashioned closed interval
            yield (i[1], 1), delta, tag                             # Turn off at right endpoint plus epsilon
        else:
            # coho interval
            yield (i.b, 1 if i.right_closed else 0), delta, tag

def scan_coho_interval_list(interval_list, tag=None, on_delta=-1, off_delta=+1):
    """Generate events of the form `(x, epsilon), delta, tag.`

    This assumes that `interval_list` is sorted, and 
    that the intervals are pairwise disjoint.

    delta is -1 for the beginning of an interval ('on').
    delta is +1 for the end of an interval ('off'). 

    This is so that the events sort lexicographically in a way that if
    we have intervals whose closures intersect in one point, such as
    [a, b) and [b, c], we see first the 'on' event and then the 'off'
    event.  In this way consumers of the scan can easily implement merging 
    of such intervals. 

    If merging is not desired, set on_delta=+1, off_delta=-1. 

    sage: list(scan_coho_interval_list([closed_or_open_or_halfopen_interval(1, 2, True, False), closed_or_open_or_halfopen_interval(2, 3, True, True)]))
    [((1, 0), -1, None), ((2, 0), -1, None), ((2, 0), 1, None), ((3, 1), 1, None)]
    """
    return merge(scan_coho_interval_left_endpoints(interval_list, tag, on_delta), 
                 scan_coho_interval_right_endpoints(interval_list, tag, off_delta))

## def scan_set_difference(a, b):
##     """`a` and `b` should be event generators."""

from heapq import *

def scan_union_of_coho_intervals_minus_union_of_coho_intervals(interval_lists, remove_lists):
    # Following uses the lexicographic comparison of the tuples.
    scan = merge(merge(*[scan_coho_interval_list(interval_list, True) for interval_list in interval_lists]),
                 merge(*[scan_coho_interval_list(remove_list, False) for remove_list in remove_lists]))
    interval_indicator = 0
    remove_indicator = 0
    on = False
    for ((x, epsilon), delta, tag) in scan:
        was_on = on
        if tag:                                       # interval event
            interval_indicator -= delta
            assert(interval_indicator) >= 0
        else:                                           # remove event
            remove_indicator -= delta
            assert(remove_indicator) >= 0
        now_on = interval_indicator > 0 and remove_indicator == 0
        if not was_on and now_on: # switched on
            yield (x, epsilon), -1, None
        elif was_on and not now_on: # switched off
            yield (x, epsilon), +1, None
        on = now_on
    # No unbounded intervals:
    assert interval_indicator == 0
    assert remove_indicator == 0

def coho_interval_list_from_scan(scan):
    """Actually returns a generator."""
    indicator = 0
    (on_x, on_epsilon) = (None, None)
    for ((x, epsilon), delta, tag) in scan:
        was_on = indicator > 0
        indicator -= delta
        assert indicator >= 0
        now_on = indicator > 0
        if not was_on and now_on:                        # switched on
            (on_x, on_epsilon) = (x, epsilon)
        elif was_on and not now_on:                     # switched off
            assert on_x is not None
            assert on_epsilon >= 0
            assert epsilon >= 0
            if (on_x, on_epsilon) < (x, epsilon):
                yield closed_or_open_or_halfopen_interval(on_x, x,
                                                          on_epsilon == 0, epsilon > 0)
            (on_x, on_epsilon) = (None, None)
    assert indicator == 0

def union_of_coho_intervals_minus_union_of_coho_intervals(interval_lists, remove_lists):
    """Compute a list of closed/open/half-open intervals that represent
    the set difference of `interval` and the union of the intervals in
    `remove_list`.

    Assume each of the lists in `interval_lists' and `remove_lists` are sorted (and
    each pairwise disjoint).  Returns a sorted list.

    EXAMPLES::
    sage: union_of_coho_intervals_minus_union_of_coho_intervals([[[0,10]]], [[[2,2], [3,4]]])
    [<Int[0, 2)>, <Int(2, 3)>, <Int(4, 10]>]
    sage: union_of_coho_intervals_minus_union_of_coho_intervals([[[0, 10]]], [[[1, 7]], [[2, 5]]])
    [<Int[0, 1)>, <Int(7, 10]>]
    sage: union_of_coho_intervals_minus_union_of_coho_intervals([[[0,10], closed_or_open_or_halfopen_interval(10, 20, False, True)]], [])
    [<Int[0, 20]>]
    """
    gen = coho_interval_list_from_scan(scan_union_of_coho_intervals_minus_union_of_coho_intervals(interval_lists, remove_lists))
    return list(gen)

def proper_interval_list_from_scan(scan):
    """Return a generator of the proper intervals [a, b], a<b, in the `scan`.

    This ignores whether intervals are open/closed/half-open.
    """
    indicator = 0
    (on_x, on_epsilon) = (None, None)
    for ((x, epsilon), delta, tag) in scan:
        was_on = indicator > 0
        indicator -= delta
        assert indicator >= 0
        now_on = indicator > 0
        if not was_on and now_on:                        # switched on
            (on_x, on_epsilon) = (x, epsilon)
        elif was_on and not now_on:                     # switched off
            assert on_x is not None
            assert on_epsilon >= 0
            assert epsilon >= 0
            if on_x < x:
                yield [on_x, x]
            (on_x, on_epsilon) = (None, None)
    assert indicator == 0


# size has to be a positive integer
def lattice_plot(A, A0, t1, t2, size):
    size = size + 1
    x0 = A + (A0-A)/2
    p1 = points((x,y) for x in range(size) for y in range(size)) + points((-x,y) for x in range(size) for y in range(size))
    p2 = points((-x,-y) for x in range(size) for y in range(size)) + points((x,-y) for x in range(size) for y in range(size))
    p3 = plot((A-x0-x*t1)/t2, (x,-size + 1, size - 1), color = "red")
    p4 = plot((A0-x0-x*t1)/t2, (x,-size + 1,size - 1), color = "red")
    return p1+p2+p3+p4

# 

class UnimplementedError (Exception):
    pass

def generate_compatible_piecewise_function(components, component_slopes, field=None):
    intervals_and_slopes = []
    for component, slope in itertools.izip(components, component_slopes):
        intervals_and_slopes.extend([ (interval, slope) for interval in component ])
    intervals_and_slopes.sort()
    bkpt = [ int[0] for int, slope in intervals_and_slopes ] + [1]
    slopes = [ slope for int, slope in intervals_and_slopes ]
    return piecewise_function_from_breakpoints_and_slopes(bkpt, slopes, field)

def symbolic_piecewise(function):
    """
    Construct a vector-space-valued piecewise linear function
    compatible with the given `function`.  Each of the components of
    the function has a slope that is a basis vector of the vector
    space.  Returns three values: The constructed function, the list
    of components (including one component for every non-covered
    interval), and the field over which the original `function` is
    defined.
    """
    covered_intervals = generate_covered_intervals(function)
    uncovered_intervals = generate_uncovered_intervals(function)
    if uncovered_intervals:
        logging.warn(\
                     """There are non-covered intervals, so (1) the symbolic piecewise is
                     not suitable for proving extremality; and (2) in the current
                     implementation, there may be too many slope variables, since the 
                     relations between non-covered intervals are not taken into account.""")
        components = copy(covered_intervals)
        components.extend([int] for int in uncovered_intervals)
    else:
        components = covered_intervals
    field = function(0).parent()
    vector_space = VectorSpace(field,len(components))
    slope_vars = vector_space.basis()
    symbolic = generate_compatible_piecewise_function(components, slope_vars, field)
    return symbolic, components, field

def generate_additivity_equations(function, symbolic, field, f=None):
    if f==None:
        f = find_f(function)
    equations = matrix(field, ([delta_pi(symbolic, x, y) 
                                for (x, y) in generate_additive_vertices(function) ]
                               + [symbolic(f)]
                               + [symbolic(1)]))
    return equations

def rescale_to_amplitude(perturb, amplitude):
    """For plotting purposes, rescale the function `perturb` so that its
    maximum absolute function value is `amplitude`.
    """
    current_amplitude = max([ abs(perturb(x)) for x in perturb.end_points() ])
    if current_amplitude != 0:
        return perturb * (amplitude/current_amplitude)
    else:
        return perturb

# Global figsize for all plots made by show_plots.
show_plots_figsize = 10

def show_plot(graphics, show_plots, tag, **show_kwds):
    """
    Display or save `graphics`.

    `show_plots` should be `False` (do nothing), 
    `True` (use `show` to display on screen),
    a string (file name format such as "FILENAME-%s.pdf", 
    where %s is replaced by `tag`.
    """
    if isinstance(show_plots, str):
        graphics.save(show_plots % tag, figsize=show_plots_figsize, **show_kwds)
    elif show_plots:
        graphics.show(figsize=show_plots_figsize, **show_kwds)

def check_perturbation(fn, perturb, show_plots=False, show_plot_tag=None, **show_kwds):
    epsilon_interval = fn._epsilon_interval = find_epsilon_interval(fn, perturb)
    epsilon = min(abs(epsilon_interval[0]), epsilon_interval[1])
    logging.info("Epsilon for constructed perturbation: %s" % epsilon)
    assert epsilon > 0, "Epsilon should be positive, something is wrong"
    logging.info("Thus the function is not extreme.")
    if show_plots:
        logging.info("Plotting perturbation...")
        p = plot(fn, xmin=0, xmax=1, color='black', thickness=2, legend_label="original function")
        p += plot(fn + epsilon_interval[0] * perturb, xmin=0, xmax=1, color='red', legend_label="-perturbed (min)")
        p += plot(fn + epsilon_interval[1] * perturb, xmin=0, xmax=1, color='blue', legend_label="+perturbed (max)")
        if -epsilon != epsilon_interval[0]:
            p += plot(fn + (-epsilon) * perturb, xmin=0, xmax=1, color='orange', legend_label="-perturbed (matches max)")
        elif epsilon != epsilon_interval[1]:
            p += plot(fn + epsilon * perturb, xmin=0, xmax=1, color='cyan', legend_label="+perturbed (matches min)")
        p += plot(rescale_to_amplitude(perturb, 1/10), xmin=0, xmax=1, color='magenta', legend_label="perturbation (rescaled)")
        show_plot(p, show_plots, tag=show_plot_tag, **show_kwds)
        logging.info("Plotting perturbation... done")

def finite_dimensional_extremality_test(function, show_plots=False, f=None):
    """
    Solve a homogeneous linear system of additivity equations with one
    slope variable for every component (including every non-covered
    interval).  Return a boolean that indicates whether the system has
    a nontrivial solution.
    """
    symbolic, components, field = symbolic_piecewise(function)
    equations = generate_additivity_equations(function, symbolic, field, f=f)
    slopes_vects = equations.right_kernel().basis()
    logging.info("Solution space has dimension %s" % len(slopes_vects))
    if len(slopes_vects) == 0:
        logging.info("Thus the function is extreme.")
        return True
    else:
        for basis_index in range(len(slopes_vects)):
            slopes = list(slopes_vects[basis_index])
            perturbation = function._perturbation = generate_compatible_piecewise_function(components, slopes)
            check_perturbation(function, perturbation, 
                               show_plots=show_plots, show_plot_tag='perturbation-%s' % (basis_index + 1), 
                               legend_title="Basic perturbation %s" % (basis_index + 1))
        return False

@cached_function
def generate_additive_vertices(fn):
    bkpt = fn.end_points()
    bkpt2 = bkpt[:-1] + [ x+1 for x in bkpt ]
    type1 = [ (x,y) for x in bkpt for y in bkpt if x <= y and delta_pi(fn,x,y) == 0 ]
    type2 = [ (x,z-x) for x in bkpt for z in bkpt2 if x < z < 1+x and delta_pi(fn, x, z-x) == 0]
    return uniq(type1 + type2)

def generate_nonsubadditive_vertices(fn):
    bkpt = fn.end_points()
    bkpt2 = bkpt[:-1] + [ x+1 for x in bkpt ]
    type1 = [ (x,y) for x in bkpt for y in bkpt if x <= y and delta_pi(fn,x,y) < 0 ]
    type2 = [ (x,z-x) for x in bkpt for z in bkpt2 if x < z < 1+x and delta_pi(fn, x, z-x) < 0]
    return uniq(type1 + type2)

def extremality_test(fn, show_plots = False, f=None, max_num_it = 1000, perturbation_style=default_perturbation_style, phase_1 = False, finite_dimensional_test_first = False, use_new_code=True):
    do_phase_1_lifting = False
    if f == None:
        f = find_f(fn, no_error_if_not_minimal_anyway=True)
    if f == None or not minimality_test(fn, show_plots=show_plots, f=f):
        logging.info("Not minimal, thus not extreme.")
        if not phase_1:
            return False
        else:
            do_phase_1_lifting = True
    covered_intervals = generate_covered_intervals(fn)
    uncovered_intervals = generate_uncovered_intervals(fn)
    if show_plots:
        logging.info("Plotting covered intervals...")
        show_plot(plot_covered_intervals(fn), show_plots, tag='covered_intervals')
        logging.info("Plotting covered intervals... done")
    if not uncovered_intervals:
        logging.info("All intervals are covered (or connected-to-covered). %s components." % len(covered_intervals))
        return finite_dimensional_extremality_test(fn, show_plots, f=f)
    else:
        logging.info("Uncovered intervals: %s", (uncovered_intervals,))
        if do_phase_1_lifting or finite_dimensional_test_first:
            # First try the finite dimensional one.
            if not finite_dimensional_extremality_test(fn, show_plots):
                return False
        # Now do the magic.
        moves = generate_functional_directed_moves(fn)
        logging.debug("Moves relevant for these intervals: %s" % (moves,))
        if use_new_code:
            seed, stab_int, walk_list = find_generic_seed_with_completion(fn, show_plots=show_plots, max_num_it=max_num_it) # may raise MaximumNumberOfIterationsReached
            if not seed:
                logging.info("Dense orbits in all non-covered intervals.  According to conjectures, this means that the function is extreme.")
                return True
        else:
            seed, stab_int, walk_list = find_generic_seed(fn, max_num_it=max_num_it) # may raise MaximumNumberOfIterationsReached
        fn._seed = seed
        fn._stab_int = stab_int
        fn._walk_list = walk_list
        if show_plots:
            logging.info("Plotting moves and reachable orbit...")
            # FIXME: Visualize stability intervals?
            g = (plot_walk(walk_list,thickness=0.7) + 
                 plot_possible_and_impossible_directed_moves(seed, moves, fn) + 
                 plot_intervals(uncovered_intervals) + plot_covered_intervals(fn))
            show_plot(g, show_plots, tag='moves')
            logging.info("Plotting moves and reachable orbit... done")
        perturb = fn._perturbation = approx_discts_function(walk_list, stab_int, perturbation_style=perturbation_style, function=fn)
        check_perturbation(fn, perturb, show_plots=show_plots)
        return False

def lift(fn, show_plots = False, **kwds):
    if extremality_test(fn, show_plots, **kwds):
        return fn
    else:
        perturbed = fn._lifted = fn + fn._epsilon_interval[1] * fn._perturbation
        ## Following is strictly experimental: It may change what "f" is.
        if 'phase_1' in kwds and kwds['phase_1']:
            perturbed = rescale_to_amplitude(perturbed, 1)
        return perturbed

def lift_until_extreme(fn, show_plots = False, pause = False, **kwds):
    next, fn = fn, None
    while next != fn:
        fn = next
        next = lift(fn, show_plots, **kwds)
        if pause and next != fn:
            raw_input("Press enter to continue")
    return next

def piecewise_function_from_robert_txt_file(filename):
    """The .txt files have 4 rows.  
    1st row = Y values
    2nd row = X values (I don't use these, but I included them in case you want them)
    3rd row = f   (the x coordinate for which I use as f)
    4th row = value at f  (I don't normalize this to 1.  This allows the Y values to range from 0 to this values)

    Also, I don't include the last value (pi(1)) ever because this is
    the same as pi(0) due to periodicity.  So, if you need this last
    value, please attach a 0 to the end of the Y values and an extra x
    value.
    """
    with open(filename) as f:
        yvalues = [QQ(x) for x in f.readline().split()]
        xvalues = [QQ(x) for x in f.readline().split()]
        if xvalues != range(len(yvalues)):
            raise ValueError, "Line 2 (xvalues) need to be consecutive integers"
        xscale = len(xvalues)
        xf = QQ(f.readline())
        yf = QQ(f.readline())
    if yvalues[xf] != yf:
        raise ValueError, "Lines 3/4 on f and value at f are not consistent with line 1."
    return piecewise_function_from_breakpoints_and_values([ x / xscale for x in xvalues ] + [1], [y / yf for y in yvalues] + [0])

def random_piecewise_function(xgrid, ygrid):
    xvalues = [0] + [ x/xgrid for x in range(1, xgrid) ] + [1]
    f = randint(1, xgrid - 1)
    yvalues = [0] + [ randint(0, ygrid) / ygrid for i in range(1, f) ] + [1] + [ randint(0, ygrid) / ygrid for i in range(f+1, xgrid) ]+ [0]
    return piecewise_function_from_breakpoints_and_values(xvalues, yvalues)

def is_QQ_linearly_independent(*numbers):
    """
    Test if `numbers` are linearly independent over `QQ`.

    EXAMPLES::
        sage: logging.disable(logging.INFO); is_QQ_linearly_independent()
        True
        sage: logging.disable(logging.INFO); is_QQ_linearly_independent(1)
        True
        sage: logging.disable(logging.INFO); is_QQ_linearly_independent(0)
        False
        sage: logging.disable(logging.INFO); is_QQ_linearly_independent(1,2)
        False
        sage: logging.disable(logging.INFO); is_QQ_linearly_independent(1,sqrt(2))
        True
        sage: logging.disable(logging.INFO); is_QQ_linearly_independent(1+sqrt(2),sqrt(2),1)
        False
    """
    # trivial cases
    if len(numbers) == 0:
        return True
    elif len(numbers) == 1:
        return numbers[0] != 0
    # fast path for rationals
    all_QQ, numbers = is_all_QQ(numbers)
    if all_QQ:
        return False
    # otherwise try to coerce to common number field
    numbers = nice_field_values(numbers, RealNumberField)
    if not is_real_number_field_element(numbers[0]):
        raise ValueError, "Q-linear independence test only implemented for algebraic numbers"
    coordinate_matrix = matrix(QQ, [x.parent().0.coordinates_in_terms_of_powers()(x) for x in numbers])
    return rank(coordinate_matrix) == len(numbers)

def interval_list_intersection(interval_list_1, interval_list_2, interiors=False):
    """
    Return a list of the intersections of the intervals
    in `interval_list_1` and the intervals in `interval_list_2`.

    Assumes the input lists are sorted.
    The output is sorted.

    EXAMPLES::
    sage: interval_list_intersection([[2,3]], [[1,2], [3,5]])
    [[2], [3]]
    sage: interval_list_intersection([[2,6]], [[1,3], [5,7], [7,9]])
    [[2, 3], [5, 6]]
    """
    overlap = []
    # FIXME: Should be able to speed up by merging algorithm.
    for int1 in interval_list_1:
        for int2 in interval_list_2:
            overlapped_int = interval_intersection(int1,int2)
            if len(overlapped_int) >= 2 or (not interiors and len(overlapped_int) >= 1):
                overlap.append(overlapped_int)
    return sorted(overlap)

def compose_directed_moves(A, B, interiors=False, show_plots=False):
    """
    Compute the directed move that corresponds to the directed move `A` after `B`.
    
    EXAMPLES::
        sage: compose_directed_moves(FunctionalDirectedMove([(5/10,7/10)],(1, 2/10)),FunctionalDirectedMove([(2/10,4/10)],(1,2/10)))
        <FunctionalDirectedMove (1, 2/5) with domain [(3/10, 2/5)]>
    """
    #print result_domain_intervals
    if A.is_functional() and B.is_functional():
        A_domain_preimages = [ B.apply_to_interval(A_domain_interval, inverse=True) \
                               for A_domain_interval in A.intervals() ]
        result_domain_intervals = interval_list_intersection(A_domain_preimages, B.intervals(), interiors=interiors)
        if len(result_domain_intervals) > 0:
            result = FunctionalDirectedMove([ interval_to_endpoints(I) for I in result_domain_intervals ], (A[0] * B[0], A[0] * B[1] + A[1]))
        else:
            result = None
    elif not A.is_functional() and B.is_functional():
        A_domain_preimages = [ B.apply_to_interval(A_domain_interval, inverse=True) \
                               for A_domain_interval in A.intervals() ]
        # FIXME: This is a version of interval_list_intersection.  Should be able to speed up by merging algorithm. 
        interval_pairs = []
        for A_domain_preimage, A_range in itertools.izip(A_domain_preimages, A.range_intervals()):
            for B_domain in B.intervals():
                overlapped_int = interval_intersection(A_domain_preimage, B_domain)
                if len(overlapped_int) >= 2 or (not interiors and len(overlapped_int) >= 1):
                    interval_pairs.append((interval_to_endpoints(overlapped_int), A_range))
        if interval_pairs:
            result = DenseDirectedMove(interval_pairs)
        else:
            result = None
    elif A.is_functional() and not B.is_functional():
        interval_pairs = []
        for A_domain_interval in A.intervals():
            for B_domain_interval, B_range_interval in B.interval_pairs():
                overlapped_int = interval_intersection(A_domain_interval, B_range_interval)
                if len(overlapped_int) >= 2 or (not interiors and len(overlapped_int) >= 1):
                    interval_pairs.append((B_domain_interval, A.apply_to_interval(interval_to_endpoints(overlapped_int))))
        if interval_pairs:
            result = DenseDirectedMove(interval_pairs)
        else:
            result = None
    else:
        result = None
    if show_plots:
        p = plot(A, color="green", legend_label="A")
        p += plot(B, color="blue", legend_label="B")
        if result:
            p += plot(result, color="red", legend_label="C = A after B")
        show_plot(p, show_plots, tag='compose_directed_moves')
    return result

def merge_functional_directed_moves(A, B, show_plots=False):
    if A.directed_move != B.directed_move:
        raise ValueError, "Cannot merge, moves have different operations"
    #merge_two_comp(A.intervals(), B.intervals(), one_point_overlap_suffices=True), 
    C = FunctionalDirectedMove(\
                               A.intervals() + B.intervals(),  # constructor takes care of merging
                               A.directed_move)
    if show_plots:
        p = plot(C, color="cyan", legend_label="C = A merge B", thickness=10)
        p += plot(A, color="green", legend_label="A = %s" % A )
        p += plot(B, color="blue", legend_label="B = %s" % B)
        show_plot(p, show_plots, tag='merge_functional_directed_moves')
    return C

def plot_directed_moves(dmoves):
    return sum(plot(dm) for dm in dmoves)

def reduce_with_dense_moves(functional_directed_move, dense_moves, show_plots=False):
    """
    EXAMPLES::
        sage: reduce_with_dense_moves(FunctionalDirectedMove([[3/10,7/10]],(1, 1/10)), [DenseDirectedMove([[[2/10,6/10],[2/10,6/10]]])])
        <FunctionalDirectedMove (1, 1/10) with domain [(1/2, 7/10)]>
        sage: reduce_with_dense_moves(FunctionalDirectedMove([[1/10,7/10]],(1, 1/10)), [DenseDirectedMove([[[7/20,5/10],[3/10,5/10]]]), DenseDirectedMove([[[6/20,6/10],[4/10,6/10]]])])
        <FunctionalDirectedMove (1, 1/10) with domain [(1/10, 3/10), (1/2, 7/10)]>
    """
    remove_lists = []
    for domain, codomain in itertools.chain(*[ dense_move.interval_pairs() for dense_move in dense_moves ]):
        remove_list = []
        int = interval_intersection(functional_directed_move.apply_to_interval(codomain, inverse=True) , domain)
        if len(int) == 2:
            remove_list.append(closed_or_open_or_halfopen_interval(int[0], int[1], True, True))
        remove_lists.append(remove_list)  # Each remove_list is sorted because each interval is a subinterval of the domain interval.
    #print remove_lists
    scan_difference = scan_union_of_coho_intervals_minus_union_of_coho_intervals([functional_directed_move.intervals()], remove_lists)
    proper_difference = list(proper_interval_list_from_scan(scan_difference))
    if proper_difference:
        result = FunctionalDirectedMove(proper_difference, functional_directed_move.directed_move)
    else:
        result = None
    if show_plots:
        p = plot(functional_directed_move, color="yellow", thickness=8)
        p += plot_directed_moves(dense_moves)
        if result:
            p += plot(result)
        show_plot(p, show_plots, tag='reduce_with_dense_moves')
    return result

class DirectedMoveCompositionCompletion:

    def __init__(self, directed_moves, show_plots=False):
        self.show_plots = show_plots
        self.move_dict = dict()
        self.dense_moves = set()
        self.any_change = False
        for move in directed_moves:
            self.add_move(move)

    def reduce_move_dict_with_dense_moves(self, dense_moves):
        new_move_dict = dict()
        for key, move in self.move_dict.items():
            new_move = reduce_with_dense_moves(move, dense_moves)
            if new_move:
                new_move_dict[key] = new_move
        self.move_dict = new_move_dict

    def upgrade_or_reduce_dense_interval_pair(self, a_domain, a_codomain):
        another_pass = True
        while another_pass:
            another_pass = False
            for b in self.dense_moves:
                for (b_domain, b_codomain) in b.interval_pairs():
                    if (b_domain[0] <= a_domain[0] and a_domain[1] <= b_domain[1]
                        and b_codomain[0] <= a_codomain[0] and a_codomain[1] <= b_codomain[1]):
                        # is dominated by existing rectangle, exit.
                        return None, None
                    elif (a_domain[0] <= b_domain[0] and b_domain[1] <= a_domain[1]
                        and a_codomain[0] <= b_codomain[0] and b_codomain[1] <= a_codomain[1]):
                        # dominates existing rectangle, do nothing (we take care of that later).
                        pass
                    elif (a_domain[0] == b_domain[0] and a_domain[1] == b_domain[1]
                          and len(interval_intersection(a_codomain, b_codomain)) >= 1):
                          # simple vertical merge
                        a_codomain = ((min(a_codomain[0], b_codomain[0]), max(a_codomain[1], b_codomain[1])))
                        another_pass = True
                    elif (a_codomain[0] == b_codomain[0] and a_codomain[1] == b_codomain[1]
                          and len(interval_intersection(a_domain, b_domain)) >= 1):
                          # simple horizontal merge
                        a_domain = ((min(a_domain[0], b_domain[0]), max(a_domain[1], b_domain[1])))
                        another_pass = True
                    elif len(interval_intersection(a_domain, b_domain)) == 2 \
                       and len(interval_intersection(a_codomain, b_codomain)) == 2:
                        # full-dimensional intersection, extend to big rectangle.
                        logging.info("Applying rectangle lemma")
                        a_domain = ((min(a_domain[0], b_domain[0]), max(a_domain[1], b_domain[1])))
                        a_codomain = ((min(a_codomain[0], b_codomain[0]), max(a_codomain[1], b_codomain[1])))
                        another_pass = True
        return a_domain, a_codomain

    def add_move(self, c):
        if c.is_functional():
            reduced = reduce_with_dense_moves(c, self.dense_moves)
            if reduced is None:
                return
            cdm = c.directed_move
            if cdm in self.move_dict:
                merged = merge_functional_directed_moves(self.move_dict[cdm], reduced, show_plots=False)

                if merged.intervals() != self.move_dict[cdm].intervals():
                    # Cannot compare the functions themselves because of the "hash" magic of FastPiecewise.
                    #print "merge: changed from %s to %s" % (self.move_dict[cdm], merged)
                    self.move_dict[cdm] = merged
                    self.any_change = True
                else:
                    #print "merge: same"
                    pass
            # elif is_move_dominated_by_dense_moves(c, self.dense_moves):
            #     pass
            else:
                self.move_dict[cdm] = reduced
                self.any_change = True
        else:
            # dense move.
            new_dense_moves = []
            for (c_domain, c_codomain) in c.interval_pairs():
                c_domain, c_codomain = self.upgrade_or_reduce_dense_interval_pair(c_domain, c_codomain)
                if c_domain:
                    new_dense_moves.append(DenseDirectedMove([(c_domain, c_codomain)]))
            if not new_dense_moves:
                return 
            dominated_dense_list = [ move for move in self.dense_moves if is_move_dominated_by_dense_moves(move, new_dense_moves) ]
            for move in dominated_dense_list:
                self.dense_moves.remove(move)
            for m in new_dense_moves:
                self.dense_moves.add(m)
            # dominated_functional_key_list = [ key for key, move in self.move_dict.items() if is_move_dominated_by_dense_moves(move, self.dense_moves) ]
            # for key in dominated_functional_key_list:
            #     self.move_dict.pop(key)
            self.reduce_move_dict_with_dense_moves(new_dense_moves)
            self.any_change = True

    def plot(self, *args, **kwargs):
        return plot_directed_moves(list(self.dense_moves) + list(self.move_dict.values()))

    def maybe_show_plot(self):
        if self.show_plots:
            logging.info("Plotting...")
            show_plot(self.plot(), self.show_plots, 'completion')
            logging.info("Plotting... done")

    def complete_one_round(self):
        self.maybe_show_plot()
        logging.info("Completing %d functional directed moves and %d dense directed moves..." % (len(self.move_dict), len(self.dense_moves)))
        self.any_change = False
        critical_pairs = ([ (a, b) for a in list(self.dense_moves) for b in list(self.dense_moves) ] 
                          + [ (a, b) for a in self.move_dict.keys() for b in list(self.dense_moves) + self.move_dict.keys() ] 
                          + [ (a, b) for a in list(self.dense_moves) for b in  self.move_dict.keys() ])
        for (a, b) in critical_pairs:
            # Get the most current versions of the directed moves.
            # FIXME: We should rather implement a better completion
            # algorithm.
            if type(a) == tuple or type(a) == list:
                a = self.move_dict.get(a, None)
            if type(b) == tuple or type(b) == list:
                b = self.move_dict.get(b, None)

            if not a or not b: 
                continue                                    # critical pair has been killed

            if not a.is_functional() and not b.is_functional():
                new_pairs = []
                for (a_domain, a_codomain) in a.interval_pairs():
                    for (b_domain, b_codomain) in b.interval_pairs():
                        if len(interval_intersection(a_domain, b_domain)) == 2 \
                           and len(interval_intersection(a_codomain, b_codomain)) == 2:
                            # full-dimensional intersection, extend to big rectangle;
                            # but this is taken care of in add_move.
                            pass
                        elif len(interval_intersection(a_codomain, b_domain)) == 2:
                            # composition of dense moves
                            new_pairs.append((a_domain, b_codomain))
                if new_pairs:
                    d = DenseDirectedMove(new_pairs)
                    if not is_move_dominated_by_dense_moves(d, self.dense_moves):
                        logging.info("New dense move from dense-dense composition: %s" % d)
                        self.add_move(d)
                        # self.maybe_show_plot()
            else:
                if a.is_functional() and b.is_functional():
                    d = check_for_dense_move(a, b)
                    if d and not is_move_dominated_by_dense_moves(d, self.dense_moves):
                        logging.info("New dense move from strip lemma: %s" % d)
                        self.add_move(d)
                        # self.maybe_show_plot()
                c = compose_directed_moves(a, b, interiors=True)   ## experimental - only interiors
                if c:
                    self.add_move(c)

    def complete(self, max_num_rounds=8, error_if_max_num_rounds_exceeded=True):
        num_rounds = 0
        while self.any_change and (not max_num_rounds or num_rounds < max_num_rounds):
            self.complete_one_round()
            num_rounds += 1
        if max_num_rounds and num_rounds == max_num_rounds:
            if error_if_max_num_rounds_exceeded:
                raise MaximumNumberOfIterationsReached, "Reached %d rounds of the completion procedure, found %d directed moves and %d dense directed moves, stopping." % (num_rounds, len(self.move_dict), len(self.dense_moves))
            else:
                logging.info("Reached %d rounds of the completion procedure, found %d directed moves and %d dense directed moves, stopping." % (num_rounds, len(self.move_dict), len(self.dense_moves)))
        else:
            logging.info("Completion finished.  Found %d directed moves and %d dense directed moves." 
                         % (len(self.move_dict), len(self.dense_moves)))


    def results(self):
        ## FIXME: Should return the dense moves somehow as well.
        # if self.dense_moves:
        #     raise UnimplementedError, "Dense moves found, handling them in the following code is not implemented yet."
        return list(self.move_dict.values())


def directed_move_composition_completion(directed_moves, show_plots=False, max_num_rounds=8, error_if_max_num_rounds_exceeded=True):
    completion = DirectedMoveCompositionCompletion(directed_moves, show_plots=show_plots)
    completion.complete(max_num_rounds=max_num_rounds, error_if_max_num_rounds_exceeded=error_if_max_num_rounds_exceeded)
    return completion.results()

@cached_function
def generate_directed_move_composition_completion(fn, show_plots=False, max_num_rounds=8, error_if_max_num_rounds_exceeded=True):
    completion = getattr(fn, "_completion", None)
    if not completion:
        functional_directed_moves = generate_functional_directed_moves(fn)
        completion = fn._completion = DirectedMoveCompositionCompletion(functional_directed_moves, show_plots=show_plots)
    completion.complete(max_num_rounds=max_num_rounds, error_if_max_num_rounds_exceeded=error_if_max_num_rounds_exceeded)
    return completion.results()

def apply_functional_directed_moves(functional_directed_moves, seed):
    """
    Return a dictionary whose keys are the reachable orbit of `seed`.

    If `functional_directed_moves` is complete under compositions,
    then this computes the reachable orbit of `seed`, just like
    `deterministic_walk` would.
    """
    #orbit = set()
    orbit = dict()
    for fdm in functional_directed_moves:
        try:
            #orbit.add(fdm(seed))
            element = fdm(seed)
            if element in orbit:
                orbit[element].append(fdm)
            else:
                orbit[element] = [fdm]
        except ValueError:
            pass
    #return sorted(orbit)
    return orbit

def scan_sign_contradiction_point(fdm):
    if fdm.sign() == -1:
        invariant_point = fdm[1] / 2
        if fdm.can_apply(invariant_point):
            assert fdm(invariant_point) == invariant_point
        yield ((invariant_point, 0), 0, fdm)
        yield ((invariant_point, 1), 0, fdm)

def scan_sign_contradiction_points(functional_directed_moves):
     scans = [ scan_sign_contradiction_point(fdm) for fdm in functional_directed_moves ]
     return merge(*scans)

def scan_domains_of_moves(functional_directed_moves):
     scans = [ scan_coho_interval_list(fdm.intervals(), fdm) for fdm in functional_directed_moves ]
     return merge(*scans)

def find_decomposition_into_intervals_with_same_moves(functional_directed_moves, separate_by_sign_contradiction=True):
    scan = scan_domains_of_moves(functional_directed_moves)
    if separate_by_sign_contradiction:
        scan = merge(scan, \
                     scan_sign_contradiction_points(functional_directed_moves))
    moves = set()
    (on_x, on_epsilon) = (None, None)
    for ((x, epsilon), delta, move) in scan:
        if on_x and (on_x, on_epsilon) < (x, epsilon):
            if moves:
                int = closed_or_open_or_halfopen_interval(on_x, x,
                                                          on_epsilon == 0, epsilon > 0)
                yield (int, list(moves))
        (on_x, on_epsilon) = (x, epsilon)
        if delta == -1:                         # beginning of interval
            assert move not in moves
            moves.add(move)
        elif delta == +1:                      # end of interval
            moves.remove(move)
        elif delta == 0:                       # an invariant point
            pass
        else:
            raise ValueError, "Bad scan item"

def find_decomposition_into_stability_intervals_with_completion(fn, show_plots=False, max_num_it=None):
    fn._stability_orbits = []
    completion = generate_directed_move_composition_completion(fn, show_plots=show_plots)

    decomposition = find_decomposition_into_intervals_with_same_moves(completion)
    done_intervals = set()

    for (interval, moves) in decomposition:
        if interval not in done_intervals:
            #print interval
            orbit = set()
            walk_dict = dict()
            seed = (interval.a + interval.b) / 2
            sign_contradiction = False
            for move in moves:
                moved_interval = move.apply_to_coho_interval(interval)
                #print "Applying move %s to %s gives %s." % (move, interval, moved_interval)
                moved_seed = move(seed)
                walk_sign = move.sign()
                done_intervals.add(moved_interval)
                orbit.add(moved_interval)
                if moved_seed in walk_dict and walk_dict[moved_seed][0] != walk_sign:
                    sign_contradiction = True
                walk_dict[moved_seed] = [walk_sign, None, None] 
            if sign_contradiction:
                for y in walk_dict.values():
                    y[0] = 0
            stability_orbit = (list(orbit), walk_dict, None)
            fn._stability_orbits.append(stability_orbit)
    logging.info("Total: %s stability orbits, lengths: %s" % (len(fn._stability_orbits), \
                    [ ("%s+" if to_do else "%s") % len(shifted_stability_intervals) \
                      for (shifted_stability_intervals, walk_dict, to_do) in fn._stability_orbits ]))

def find_generic_seed_with_completion(fn, show_plots=False, max_num_it=None):
    # Ugly compatibility interface.
    find_decomposition_into_stability_intervals_with_completion(fn, show_plots=show_plots)
    for (orbit, walk_dict, _) in fn._stability_orbits:
        int = orbit[0]
        if interval_length(int) > 0:
            seed = (int.a + int.b) / 2
            stab_int = closed_or_open_or_halfopen_interval(int.a - seed, int.b - seed, int.left_closed, int.right_closed)
            return (seed, stab_int, walk_dict)
    return None, None, None

class DenseDirectedMove ():

    def __init__(self, interval_pairs):
        self._interval_pairs = interval_pairs

    def __repr__(self):
        return "<DenseDirectedMove %s>" % self._interval_pairs

    def is_functional(self):
        return False

    def plot(self, *args, **kwds):
        return sum([polygon(((domain[0], codomain[0]), (domain[1], codomain[0]), (domain[1], codomain[1]), (domain[0], codomain[1])), rgbcolor=kwds.get("rgbcolor", "cyan"), alpha=0.5) + polygon(((domain[0], codomain[0]), (domain[1], codomain[0]), (domain[1], codomain[1]), (domain[0], codomain[1])), color="red", fill=False) for (domain, codomain) in self._interval_pairs])

    def intervals(self):
        return [ domain_interval for (domain_interval, range_interval) in self._interval_pairs ]

    def range_intervals(self):
        return [ range_interval for (domain_interval, range_interval) in self._interval_pairs ]

    def interval_pairs(self):
        return self._interval_pairs
    
def check_for_dense_move(m1, m2):
    # the strip lemma.
    if m1.sign() == 1 and m2.sign() == 1: 
        t1 = m1[1]
        t2 = m2[1]
        if is_QQ_linearly_independent(t1, t2) and t1 >= 0 and t2 >= 0:
            dense_intervals = []
            for (l1, u1) in m1.intervals():
                for (l2, u2) in m2.intervals():
                    L = max(l1, l2)
                    U = min(u1 + t1, u2 + t2)
                    if t1 + t2 <= U - L:
                        dense_intervals.append((L, U))
            if dense_intervals:
                return DenseDirectedMove([(I, I) for I in dense_intervals])
    return None

def is_interval_pair_dominated_by_dense_move(domain_interval, range_interval, dense_move):
    for (dense_domain_interval, dense_range_interval) in dense_move.interval_pairs():
        if interval_contained_in_interval(domain_interval, dense_domain_interval) \
           and interval_contained_in_interval(range_interval, dense_range_interval):
            return True
    return False

def is_interval_pair_dominated_by_dense_moves(domain_interval, range_interval, dense_moves):
    for dense_move in dense_moves:
        if is_interval_pair_dominated_by_dense_move(domain_interval, range_interval, dense_move):
            return True
    return False

def is_move_dominated_by_dense_moves(move, dense_moves):
    for (domain_interval, range_interval) in itertools.izip(move.intervals(), move.range_intervals()):
        if is_interval_pair_dominated_by_dense_moves(domain_interval, range_interval, dense_moves):
            pass
        else:
            return False
    #print "Dominated: %s" % move
    return True

def stuff_with_random_irrational_function():
    while True:
        del1 = randint(1, 100) / 1000
        del2 = randint(1, 60) / 1000
        print "del1 = %s, del2 = %s" % (del1, del2)
        try:
            h = the_irrational_function_t1_t2(del1=del1, del2=del2)
            break
        except ValueError:
            print "... parameters do not describe a function, retrying."
    dmoves = generate_functional_directed_moves(h)
    completion = directed_move_composition_completion(dmoves, max_num_rounds=None)
    plot_directed_moves(completion).show(figsize=40)
    <|MERGE_RESOLUTION|>--- conflicted
+++ resolved
@@ -1532,29 +1532,6 @@
             Traceback (most recent call last):
             ...
             ValueError: Value not defined at point 2, outside of domain.
-<<<<<<< HEAD
-=======
-            sage: f.limit(2,1)
-            e^2
-            sage: f.limit(3,-1)
-            e^3
-            sage: f.limit(3,0)
-            4
-            sage: f.limit(3,1)
-            sin(6)
-            sage: f.limit(6,-1)
-            sin(12)
-            sage: f.limit(6,0)
-            sin(12)
-            sage: f.limit(6,1)
-            3
-            sage: f.limit(7,-1)
-            4
-            sage: f.limit(7,0)
-            Traceback (most recent call last):
-            ...
-            ValueError: Value not defined at point 7, outside of domain.
->>>>>>> 36959579
             sage: f.limit(7,1)
             Traceback (most recent call last):
             ...
@@ -1563,13 +1540,6 @@
             Traceback (most recent call last):
             ...
             ValueError: Value not defined at point 8-, outside of domain.
-<<<<<<< HEAD
-=======
-            sage: f.limit(9,-1)
-            Traceback (most recent call last):
-            ...
-            ValueError: Value not defined at point 9-, outside of domain.
->>>>>>> 36959579
         """
         result =self.limits(x0)[epsilon+1]
         if result == None:
