--- conflicted
+++ resolved
@@ -481,9 +481,6 @@
         g += plot_function_at_borders(fn)
     return g
 
-<<<<<<< HEAD
-def plot_function_at_borders(fn, color='blue', legend_label="Function pi", covered_components=None, **kwds):
-=======
 def plot_2d_diagram_additive_domain_sans_limits(fn, show_function=True, f=None):
     """
     EXAMPLES::
@@ -509,8 +506,7 @@
         g += plot_function_at_borders(fn)
     return g
 
-def plot_function_at_borders(fn, color='blue', legend_label="Function pi", covered_intervals=None, **kwds):
->>>>>>> 62a31ec5
+def plot_function_at_borders(fn, color='blue', legend_label="Function pi", covered_components=None, **kwds):
     """
     Plot the function twice, on the upper and the left border, 
     to decorate 2d diagrams.
