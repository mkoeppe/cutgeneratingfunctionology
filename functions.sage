--- conflicted
+++ resolved
@@ -3422,8 +3422,6 @@
     while next != fn:
         fn = next
         next = lift(fn, show_plots=show_plots, **kwds)
-<<<<<<< HEAD
-=======
         if pause and next != fn:
             raw_input("Press enter to continue")
     return next
@@ -3448,7 +3446,6 @@
     while next != fn:
         fn = next
         next = lift_new(fn, order, show_plots=show_plots, **kwds)
->>>>>>> b8a5b87e
         if pause and next != fn:
             raw_input("Press enter to continue")
     return next
