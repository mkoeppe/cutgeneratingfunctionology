--- conflicted
+++ resolved
@@ -1133,12 +1133,8 @@
                 return f
             else:
                 f = x
-<<<<<<< HEAD
     if not f is None:
-=======
-    if f:
         fn._f = f
->>>>>>> b930af1f
         return f
     if no_error_if_not_minimal_anyway:
         logging.info('pi is not minimal because it has no breakpoint where the function takes value 1.')
