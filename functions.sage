--- conflicted
+++ resolved
@@ -1108,11 +1108,7 @@
         if stop_if_fail:
             return False
         else:
-<<<<<<< HEAD
-            result = False
-=======
             is_minimal = False
->>>>>>> a4d21183
     if show_plots:
         logging.info("Plotting 2d diagram...")
         show_plot(plot_2d_diagram(fn, known_minimal=is_minimal, f=f),
