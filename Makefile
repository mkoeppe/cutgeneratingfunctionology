SAGE=sage

SAGEFILES =					\
	bug_examples.sage			\
	compendium_procedures.sage		\
	continuous_case.sage			\
	discontinuous_case.sage			\
	extreme_functions_in_literature.sage	\
	extreme_functions_sporadic.sage		\
	intervals.sage				\
	real_number_field.sage			\
	fast_linear.sage			\
	functions.sage				\
	simple_extremality_test.sage		\
	survey_examples.sage			\
	extreme_functions_mlr_cpl3.sage		\
	quasi_periodic.sage			\
<<<<<<< HEAD
	crazy_perturbation_examples.sage	\
	crazy_perturbation.sage
=======
	kslope_ppl_mip.py			\
	vertex_enumeration.py			\
	kslope_pattern.sage			\
	2q_mip.sage				\
	kslope_mip.sage
>>>>>>> 180f61d6

all:
	@echo "No need to 'make' anything. Just run it in Sage; see README.rst"

install:
	@echo "No need to install anything. Just run it in Sage; see README.rst"

check: check-encoding
	$(SAGE) -tp 4 $(SAGEFILES)

check-encoding:
	@if LC_ALL=C grep -v -n '^[ -~]*$$' $(SAGEFILES) ; then echo "Offending characters found."; exit 1; else echo "All Sage files are ASCII and have no tabs. Good."; exit 0; fi

## Checking graphics takes long and requires manual inspection, so it's not part of 'make check'.
check-graphics:
	(cd survey_graphics && $(MAKE) check-graphics)

tags: $(SAGEFILES)
	etags $(SAGEFILES)<|MERGE_RESOLUTION|>--- conflicted
+++ resolved
@@ -15,16 +15,13 @@
 	survey_examples.sage			\
 	extreme_functions_mlr_cpl3.sage		\
 	quasi_periodic.sage			\
-<<<<<<< HEAD
 	crazy_perturbation_examples.sage	\
-	crazy_perturbation.sage
-=======
+	crazy_perturbation.sage			\
 	kslope_ppl_mip.py			\
 	vertex_enumeration.py			\
 	kslope_pattern.sage			\
 	2q_mip.sage				\
 	kslope_mip.sage
->>>>>>> 180f61d6
 
 all:
 	@echo "No need to 'make' anything. Just run it in Sage; see README.rst"
