--- conflicted
+++ resolved
@@ -87,16 +87,13 @@
 	PYTHONPATH=`pwd` $(SAGE) -tp $(CHECK_PARALLEL) --force_lib --long --warn-long 300 --stats-path .tmp_check-long-timings.json $(SAGE_CHECK_FLAGS) $(SAGEFILES)
 	rm .tmp_check-long-timings.json
 
-<<<<<<< HEAD
 .PHONY: fixdoctests
 fixdoctests: $(SAGEFILES:%=%.fixdoctests)
 
 %.fixdoctests: %
 	PYTHONPATH=`pwd` $(SAGE) -fixdoctests --long $<
-=======
 check-bib:
 	$(MAKE) -C open-optimization-bibliography/test check
->>>>>>> d04774d8
 
 check-encoding:
 	@if LC_ALL=C grep -v -n '^[ -~]*$$' $(SAGEFILES) ; then echo "Offending characters found."; exit 1; else echo "All Sage files are ASCII and have no tabs. Good."; exit 0; fi
