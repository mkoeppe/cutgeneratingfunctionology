# Make sure current directory is in path.  
# That's not true while doctesting (sage -t).
if '' not in sys.path:
    sys.path = [''] + sys.path

from igp import *

def transform_coho_interval(interval, shift, divisor):
    """Shift `interval` by `shift` and then divide it by `divisor`.

    EXAMPLES:
    sage: transform_coho_interval([1, 3], 1, 2)
    [1, 2]
    sage: transform_coho_interval([1, 3], 1, -1)
    [-4, -2]
    sage: transform_coho_interval(right_open_interval(-1,1), 1, 2)==right_open_interval(0, 1)
    True
    sage: transform_coho_interval(right_open_interval(-1,1), 1, -1)==left_open_interval(-2, 0)
    True
    """
    # This really wants to be in a compose method of FastPiecewise.
    x, y = (interval[0 ] + shift) / divisor, (interval[1 ] + shift) / divisor
    if divisor > 0:
        if len(interval) == 2:         # old-fashioned closed interval
            return [x, y]
        else:
            return closed_or_open_or_halfopen_interval(x, y, interval.left_closed, interval.right_closed)
    else:
        if len(interval) == 2:         # old-fashioned closed interval
            return [y, x]
        else:
            return closed_or_open_or_halfopen_interval(y, x, interval.right_closed, interval.left_closed)

def transform_piece(piece, shift, divisor):
    """Transform the `piece` = (interval, function) of a piecewise
    function by shifting `interval` by `shift` and then dividing it by
    `divisor`.
    """
    (interval, function) = piece
    try: 
        new_func = FastLinearFunction(function._slope * divisor, function._intercept - function._slope * shift)
    except AttributeError:
        x = var('x')
        g(x) = x * divisor - shift
        new_func = compose(function, g)
    return (transform_coho_interval(interval, shift, divisor), new_func)

def transform_piece_to_interval(piece, new_interval, old_interval=None):
    interval, function = piece
    if old_interval is None:
        old_interval = interval
    divisor = (old_interval[1] - old_interval[0]) / (new_interval[1] - new_interval[0])
    shift = new_interval[0] * divisor - old_interval[0]
    return transform_piece(piece, shift, divisor)

def multiplicative_homomorphism(function, multiplier):
    """
    Construct the function x -> function(multiplier * x). 

    `multiplier` must be a nonzero integer.

    EXAMPLES::

        sage: logging.disable(logging.INFO) # Suppress output in automatic tests.
        sage: h = multiplicative_homomorphism(gmic(f=4/5), 3)
        sage: extremality_test(h, False, f=4/15) # Provide f to suppress warning
        True
        sage: h = multiplicative_homomorphism(gmic(f=4/5), -2)
        sage: extremality_test(h, False, f=3/5)
        True
    """
    if not multiplier in ZZ or multiplier == 0:
        raise ValueError, "Bad parameter multiplier, needs to be a nonzero integer."
    elif multiplier > 0:
        i_range = range(multiplier)
    else: # multiplier < 0
        i_range = range(multiplier, 0)
    # This really wants to be in a compose method of FastLinear.
    new_pairs = [ transform_piece(piece, i, multiplier)
                  for piece in function.list() \
                  for i in i_range ]
    return FastPiecewise(new_pairs)

def automorphism(function, factor=-1):
    """Apply an automorphism.

    For the infinite group problem, apply the only nontrivial
    automorphism of the 1-dimensional infinite group problem to the
    given `function`, i.e., construct the function x -> function(-x).
    See Johnson (1974) for a discussion of the automorphisms.

    In the finite group case, factor must be an integer coprime with
    the group order.

    EXAMPLES::

        sage: logging.disable(logging.INFO) # Suppress output in automatic tests.
        sage: h = automorphism(gmic(f=4/5))
        sage: extremality_test(h, False, f=1/5)
        True
        sage: h = automorphism(restrict_to_finite_group(gmic(f=4/5)), 2)
        sage: extremality_test(h, False)
        True
    """
    if function.is_discrete():
        order = finite_group_order_from_function_f_oversampling_order(function, oversampling=None)
        if gcd(order, factor) != 1:
            raise ValueError, "factor must be coprime with the group order, %s" % order
        new_pairs = [ singleton_piece(fractional(x * factor), y)
                      for x, y in itertools.izip(function.end_points(), function.values_at_end_points()) ]
        return FastPiecewise(new_pairs)
    else:
        if abs(factor) != 1:
            raise ValueError, "factor must be +1 or -1 (the default) in the infinite group case."
        return multiplicative_homomorphism(function, -1)

def projected_sequential_merge(g, n=1):
    """
    construct the one-dimensional projected sequential merge inequality: h = g(with f = nr) @_n^1 gmic(f = r).

    The notation "@_n^1" is given in [39] p.305, def.12 & eq.25 :
        h(x) = (xi(x) + n * g(fractional((n + 1) * x - r * xi(x)))) / (n + 1), where xi = gmic(r)

    Parameters:
        g (real) a valid inequality;
        n (integer).

    Function is known to be extreme under the conditions: c.f. [39] p.309, Lemma 1
        (1) g is a facet-defining inequality, with f=nr ;
        (2) E(g) is unique up to scaling, c.f.[39] p.289, def.6 & def.7 ;
        (3) [g]_{nr} is nondecreasing, c.f.[39] p.290, def.8 (where m=1).

    Note:
        g = gj_forward_3_slope() does not satisfy condition(3), but

        g = multiplicative_homomorphism(gj_forward_3_slope(),-1) satisfies (3).

    Examples:
        [39]  p.311, fig.5 ::

            sage: logging.disable(logging.INFO)
            sage: g = multiplicative_homomorphism(gj_forward_3_slope(f=2/3, lambda_1=1/4, lambda_2=1/4), -1)
            sage: extremality_test(g, False)
            True
            sage: h = projected_sequential_merge(g, n=1)
            sage: extremality_test(h, False)
            True

    Reference:
        [39] SS Dey, JPP Richard, Relations between facets of low-and high-dimensional group problems,
             Mathematical programming 123 (2), 285-313.
    """
    f = find_f(g)
    r = f / n
    xi = gmic(r)
    ith = bisect_left(g.end_points(), f)
    l = len(g.intervals())
    multiplier = (1 + n - f) / (1 - r)
    new_pairs = [ transform_piece(piece, 0, n)
                  for piece in g.list()[0:ith]]
    i = r * multiplier - f
    new_pairs += [ transform_piece(piece, i, multiplier)
                   for piece in g.list()[ith:l] ]
    new_pairs += [ transform_piece(piece, j + 1/(1-r), multiplier) 
                   for piece in g.list()
                   for j in range(n) ]
    new_g = FastPiecewise(new_pairs)
    h = (1 / (n+1)) * xi + (1 / (n+1)) * new_g
    return h

def finite_group_order_from_function_f_oversampling_order(fn, f=None, oversampling=None, order=None):
    """
    Determine a finite group order to use, based on the given parameters.

    EXAMPLES::
    sage: logging.disable(logging.INFO)
    sage: finite_group_order_from_function_f_oversampling_order(gmic(f=4/5), order=17)
    17
    sage: finite_group_order_from_function_f_oversampling_order(gmic(f=4/5))
    5
    sage: finite_group_order_from_function_f_oversampling_order(gj_forward_3_slope())
    45
    sage: finite_group_order_from_function_f_oversampling_order(gmic(f=4/5), oversampling=3)
    15
    """
    if not order is None:
        return order
    if not order is None and not oversampling is None:
        raise ValueError, "Only one of the `order` and `oversampling` parameters may be provided."
    if f is None:
        f = find_f(fn, no_error_if_not_minimal_anyway=True)
    bkpt_f = fn.end_points()
    if not f is None:
        bkpt_f = [f] + bkpt_f
    is_rational_bkpt_f, bkpt_f = is_all_QQ(bkpt_f)
    if is_rational_bkpt_f:
        bkpt_f_denominator = [denominator(x) for x in bkpt_f]
        q = lcm(bkpt_f_denominator)
        if oversampling is None:
            logging.info("Rational breakpoints and f; using group generated by them, (1/%s)Z" % q)
            return q
        else:
            grid_nb = oversampling * q
            logging.info("Rational breakpoints and f; using group generated by them, refined by the provided oversampling factor %s, (1/%s)Z" % (oversampling, grid_nb))
            if oversampling >= 3 and fn.is_continuous_defined():
                # TODO: Detect and handle the case that fn already was a finite group problem
                logging.info("This is a continuous function; because oversampling factor is >= 3, the extremality test on the restricted function will be equivalent to the extremality test on the original function.")
            return grid_nb
    else:
        raise ValueError, "This is a function with irrational breakpoints or f, so no natural finite group order is available; need to provide an `order` parameter."

def restrict_to_finite_group(function, f=None, oversampling=None, order=None):
    """Restrict the given `function` to the cyclic group of given `order`.
    
    If `order` is not given, it defaults to the group generated by the
    breakpoints of `function` and `f` if these data are rational.
    However, if `oversampling` is given, it must be a positive
    integer; then the group generated by the breakpoints of `function`
    and `f` will be refined by that factor.

    If `f` is not provided, uses the one found by `find_f`.

    Assume in the following that `f` and all breakpoints of `function`
    lie in the cyclic group and that `function` is continuous.

    Then the restriction is valid if and only if `function` is valid.
    The restriction is minimal if and only if `function` is minimal.
    The restriction is extreme if `function` is extreme. 
    FIXME: Add reference.

    If, in addition `oversampling` >= 3, then the following holds:
    The restriction is extreme if and only if `function` is extreme.
    This is Theorem 1.5 in [IR2].

    This `oversampling` factor of 3 is best possible, as demonstrated
    by function `kzh_2q_example_1` from [KZh2015a].
    
    EXAMPLES::

        sage: logging.disable(logging.WARN)
        sage: g = gj_2_slope()
        sage: extremality_test(g)
        True
        sage: gf = restrict_to_finite_group(g)
        sage: minimality_test(gf)
        True
        sage: finite_dimensional_extremality_test(gf)
        True
        sage: h = drlm_not_extreme_1()
        sage: extremality_test(h)
        False
        sage: h7 = restrict_to_finite_group(h)
        sage: h7.end_points()
        [0, 1/7, 2/7, 3/7, 4/7, 5/7, 6/7, 1]
        sage: minimality_test(h7)
        True
        sage: finite_dimensional_extremality_test(h7)
        True
        sage: h21 = restrict_to_finite_group(h, oversampling=3)
        sage: minimality_test(h21)
        True
        sage: finite_dimensional_extremality_test(h21)
        False
        sage: h28 = restrict_to_finite_group(h, order=28)
        sage: minimality_test(h28)
        True
        sage: finite_dimensional_extremality_test(h28)
        False
        sage: h5 = restrict_to_finite_group(h, order=5)
        sage: minimality_test(h5)
        False

    Reference:
        [IR2] A. Basu, R. Hildebrand, and M. Koeppe, Equivariant perturbation in Gomory and Johnson's infinite group problem.
                I. The one-dimensional case, Mathematics of Operations Research (2014), doi:10. 1287/moor.2014.0660

        [KZh2015a] M. Koeppe and Y. Zhou, New computer-based search
        strategies for extreme functions of the Gomory--Johnson
        infinite group problem, 2015, e-print
        http://arxiv.org/abs/1506.00017 [math.OC].

    """
    order = finite_group_order_from_function_f_oversampling_order(function, f, oversampling, order)
    pieces = [ (singleton_interval(x/order), FastLinearFunction(0, function(x/order))) for x in range(order+1) ]
    return FastPiecewise(pieces)

def interpolate_to_infinite_group(function, merge=True):
    """Interpolate the given `function` to make it a function in the
    infinite group problem.  

    `function` may be a function of a finite (cyclic) group problem, 
    represented as a `FastPiecewise` with singleton intervals within [0,1] as its parts.

    (`function` is actually allowed, however, to be more general; it can be any `FastPiecewise`.)
    
    See `restrict_to_finite_group` for a discussion of the relation of
    the finite and infinite group problem.

    If `merge` is True (the default), adjacent pieces of equal slopes are merged into one.

    EXAMPLES::
    
    The same as restrict_to_finite_group(drlm_not_extreme_1())::

        sage: logging.disable(logging.WARN)
        sage: h7 = discrete_function_from_points_and_values([0/7, 1/7, 2/7, 3/7, 4/7, 5/7, 6/7, 7/7], [0/10, 4/10, 8/10, 5/10, 2/10, 6/10, 10/10, 0/10])
        sage: finite_dimensional_extremality_test(h7)
        True
        sage: h = interpolate_to_infinite_group(h7)
        sage: extremality_test(h)
        False
        sage: h21 = restrict_to_finite_group(h, oversampling=3)
        sage: finite_dimensional_extremality_test(h21)
        False
        sage: h28 = restrict_to_finite_group(h, oversampling=4)
        sage: finite_dimensional_extremality_test(h28)
        False
        sage: h14 = restrict_to_finite_group(h, oversampling=2) # for this example, even factor 2 works!
        sage: finite_dimensional_extremality_test(h14)
        False

    """
    # TODO: Allow `function` to be just a list of (x, y) pairs.
    last_x, last_y = None, None
    pieces = []
    # We are not using
    # `piecewise_function_from_breakpoints_and_values` to allow to
    # interpolate some partially interpolated functions.
    # FIXME: Actually implement that.
    for (interval, fn) in function.list():
        x = interval[0]
        y = fn(x)
        if last_x is not None and last_x < x:
            slope = (y - last_y) / (x - last_x)
            intercept = last_y - slope * last_x
            pieces.append(([last_x, x], FastLinearFunction(slope, intercept)))
        last_x = interval[1]
        last_y = fn(last_x)
    return FastPiecewise(pieces, merge=merge)
<<<<<<< HEAD
=======

def two_slope_fill_in(function, order=None):
    """
    Extend the given `function` to make it a 2-slope function in the
    infinite group problem.

    `function` may be a function of a finite (cyclic) group problem,
    represented as a `FastPiecewise` with singleton intervals within [0,1] as its parts.

    (`function` is actually allowed, however, to be more general; it can be any `FastPiecewise`. When the given `function` is a function for the infinite group problem, its `restrict_to_finite_group` with order=`order` would be considered.)

    [Johnson (1974), section 7; see also Gomory--Johnson (1972, I, II)] If `function` is a subadditive valid function for the finite group problem, then its 2-slope fill-in is a subadditive valid function for the infinite group problem.

    EXAMPLES::

        sage: logging.disable(logging.WARN)
        sage: h_dis = discrete_function_from_points_and_values([0,1/5,2/5,3/5,4/5,1],[0,1/2,1,1/2,1/2,0])
        sage: subadditivity_test(h_dis)
        True
        sage: h_fill = two_slope_fill_in(h_dis)
        sage: subadditivity_test(h_fill)
        True
        sage: number_of_slopes(h_fill)
        2
>>>>>>> a4d21183

        sage: gmic() == two_slope_fill_in(gmic())
        True
    """
    if not function.is_discrete():
        function = restrict_to_finite_group(function, order=order)
    ## Experimental.
    sp, sm = limiting_slopes(function)
    last_x, last_y = None, None
    pieces = []
    for (interval, fn) in function.list():
        x = interval[0]
        y = fn(x)
        if last_x is not None and last_x < x:
            mx = (x*sm - last_x*sp + last_y - y)/(sm - sp)
            my = (last_y*sm - (last_x*sm - x*sm + y)*sp)/(sm - sp)
            if last_x < mx:
                pieces.append(closed_piece((last_x, last_y), (mx, my)))
            if mx < x:
                pieces.append(closed_piece((mx, my), (x, y)))
        last_x = interval[1]
        last_y = fn(last_x)
    return FastPiecewise(pieces)

###
### Functions for symmetric_2_slope_fill_in, following the constructions in the paper
### [dense-2-slope] A. Basu, R. Hildebrand, and M. Molinaro, Minimal cut-generating functions are
### nearly extreme, 2015, http://www.ams.jhu.edu/~abasu9/papers/dense-2-slope.pdf, to appear in Proceedings of IPCO 2016.
###

def generate_pi_pwl(function, epsilon, f=None, order=None):
    """
    Subfunction of the procedure symmetric_2_slope_fill_in().

    Approximate `function` by a piesewise linear function `pi_pwl` whose breakpoints are all rationals, such that |function(x) - pi_pwl(x)| <= epsilon for x in (0, 1).

    Assume that `function' is piecewise linear, and `f` is a rational number.

    Output `pi_pwl` and the order `q`.

    EXAMPLE::
    
        sage: logging.disable(logging.WARN)
        sage: h = piecewise_function_from_breakpoints_and_values([0,1/5,2/5,3/5,4/5,1],[0,1/2,1,1/2,1/2,0])
        sage: q, pi_pwl = generate_pi_pwl(h, 1/3)
        sage: q
        5
        sage: h_irr = piecewise_function_from_breakpoints_and_values([0,1/5,2/5,3/5+1/10/sqrt(5),4/5-1/10/sqrt(5),1],[0,1/2,1,1/2-1/4/sqrt(5),1/2+1/4/sqrt(5),0])
        sage: q, pi_pwl_irr = generate_pi_pwl(h_irr, 1/3)
        sage: q
        5
        sage: pi_pwl_irr == h
        True
    """
    try:
        q = finite_group_order_from_function_f_oversampling_order(function, f=f, order=order)
    except:
        # has irrational breakpoints, do approximation.
        if not f:
            f = find_f(function)
        if not f in QQ:
            raise ValueError, "f is not a rational number."
        order = f.denominator()
        smax = max([abs(fn._slope) for (i, fn) in function.list()])
        q = ceil(smax/epsilon/order/2) * order
    pi_discrete = restrict_to_finite_group(function, f=f, order=q)
    pi_pwl = interpolate_to_infinite_group(pi_discrete)
    return q, pi_pwl

def generate_pi_delta(f, delta):
    """
    Subfunction of the procedure symmetric_2_slope_fill_in().

    See Equation 2 in [dense-2-slope]

    EXAMPLE::

        sage: logging.disable(logging.WARN)
        sage: pi_delta = generate_pi_delta(2/5, 1/10)
        sage: plot_2d_diagram(pi_delta) # not tested
        sage: minimality_test(pi_delta)
        True
    """
    if not 0 < delta < min([f/2, (1-f)/2]):
        raise ValueError, "Bad parameter delta, needs to be a sufficiently small positive number."
    pi_delta = piecewise_function_from_breakpoints_and_values([0, delta, f-delta, f, f+delta, 1-delta, 1], [0, 1/2, 1/2, 1, 1/2, 1/2, 0])
    return pi_delta

def generate_pi_comb(pi_pwl, epsilon, delta, f=None):
    """
    Subfunction of the procedure symmetric_2_slope_fill_in().

    See Lemma 4 in [dense-2-slope]

    EXAMPLE::

        sage: logging.disable(logging.WARN)
        sage: pi_pwl = piecewise_function_from_breakpoints_and_values([0,1/5,2/5,3/5,4/5,1],[0,1/2,1,1/2,1/2, 0])
        sage: minimality_test(pi_pwl)
        True
        sage: plot_2d_diagram(pi_pwl)  # not tested
        sage: pi_comb = generate_pi_comb(pi_pwl, 1/3, 1/10)
        sage: plot_2d_diagram(pi_comb) # not tested
        sage: minimality_test(pi_comb)
        True
    """
    if f is None:
        f = find_f(pi_pwl)
    pi_delta = generate_pi_delta(f, delta)
    pi_comb = (1-epsilon)*pi_pwl + epsilon*pi_delta
    return pi_comb

def find_gamma(fn):
    """
    Subfunction of the procedure symmetric_2_slope_fill_in().
    find gamma>0 such that \Delta\pi(x, y) > gamma
    for all (x,y) in [0,1]^2 \setminus (E_\delta \cup E_f \cup E_{1+f}).

    `fn` may be pi_delta in Lemma 5 or pi_comb in Lemma 4 [dense-2-slope],
    with sufficiently small delta as described in the proof of the lemma.

    EXAMPLE::

        sage: logging.disable(logging.WARN)
        sage: pi_delta = generate_pi_delta(2/5, 1/10)
        sage: find_gamma(pi_delta)
        1/2
        sage: pi_pwl = piecewise_function_from_breakpoints_and_values([0,1/5,2/5,3/5,4/5,1],[0,1/2,1,1/2,1/2, 0])
        sage: pi_comb = generate_pi_comb(pi_pwl, 1/3, 1/10)
        sage: find_gamma(pi_comb)
        1/6
    """
    gamma = min(delta_pi(fn, x, y) for (x, y, z, _, _, _) in \
                itertools.chain(generate_type_1_vertices(fn, operator.gt),\
                                generate_type_2_vertices(fn, operator.gt)))
    return gamma

def find_delta(fn, f, q):
    """
    Subfunction of the procedure symmetric_2_slope_fill_in().
    find a small delta that works for lemma 4 [dense-2-slope]
    """
    delta = min(f, 1-f)/2 - 1/q
    if fn.end_points()[1] < delta:
        delta = fn.end_points()[1]
    if 1 - fn.end_points()[-2] < delta:
        delta = 1 - fn.end_points()[-2]
    return delta

def generate_pi_fill_in(fn, q, f=None):
    """
    Subfunction of the procedure symmetric_2_slope_fill_in().
    Return the fill-in function pi_fill_in of `fn` with respect to 1/q\Z and the sublinear function g(r) = max(sp*r, sm*r).
    See the first phase in the proof of Lemma 6 [dense-2-slope].

    EXAMPLE::

        sage: logging.disable(logging.WARN)
        sage: pi_pwl = piecewise_function_from_breakpoints_and_values([0,1/5,2/5,3/5,4/5,1],[0,1/2,1,1/2,1/2, 0])
        sage: pi_comb = generate_pi_comb(pi_pwl, 1/3, 1/10)
        sage: pi_fill_in = generate_pi_fill_in(pi_comb, 10)
        sage: subadditivity_test(pi_fill_in)
        True
        sage: minimality_test(pi_fill_in)
        False
    """
    if f is None:
        f = find_f(fn)
    pieces = [ (singleton_interval(x/q), FastLinearFunction(0, fn(x/q))) for x in range(q+1) ] \
             + [(singleton_interval(f/2), FastLinearFunction(0, fn(f/2)))] \
             + [(singleton_interval((1+f)/2), FastLinearFunction(0, fn((1+f)/2)))]
    function =  FastPiecewise(pieces)
    sp, sm = limiting_slopes(function)
    last_x, last_y = None, None
    pieces = []
    for (interval, fcn) in function.list():
        x = interval[0]
        y = fcn(x)
        if last_x is not None and last_x < x:
            mx = (x*sm - last_x*sp + last_y - y)/(sm - sp)
            my = (last_y*sm - (last_x*sm - x*sm + y)*sp)/(sm - sp)
            if last_x < mx:
                pieces.append(closed_piece((last_x, last_y), (mx, my)))
            if mx < x:
                pieces.append(closed_piece((mx, my), (x, y)))
        last_x = interval[1]
        last_y = fcn(last_x)
    return FastPiecewise(pieces)

def find_infinity_norm_distance(pi_1, pi_2):
    return max([abs(x) for x in (pi_1 - pi_2).values_at_end_points()])

def generate_pi_sym(fn, f=None):
    """
    Subfunction of the procedure symmetric_2_slope_fill_in().
    Return pi_sym that coincides with `fn` on [0,f/2] and [(1+f)/2, 1],
    and satisfies the symmetry condition.
    See the second phase in the proof of Lemma 6 [dense-2-slope].

    Assume the piecewise linear function `fn` satisfies that fn(f/2) = fn((1+f)/2) = 1/2.

    EXAMPLE::

        sage: logging.disable(logging.WARN)
        sage: pi_pwl = piecewise_function_from_breakpoints_and_values([0,1/5,2/5,3/5,4/5,1],[0,1/2,1,1/2,1/2, 0])
        sage: pi_comb = generate_pi_comb(pi_pwl, 1/3, 1/10)
        sage: pi_fill_in = generate_pi_fill_in(pi_comb, 10)
        sage: pi_sym = generate_pi_sym(pi_fill_in)
        sage: symmetric_test(pi_sym, find_f(pi_sym))
        True
        sage: extremality_test(pi_sym)
        True
        sage: find_infinity_norm_distance (pi_sym, pi_pwl)
        1/6
    """
    if f is None:
        f = find_f(fn)
    if not (fn(f/2) == fn((1+f)/2) == 1/2):
        raise ValueError, "Unable to generate pi_sym due to fn(f/2) or fn((1+f)/2) not being 1/2."
    bkpts_left = [x for x in fn.end_points() if x < f/2]
    values_left = [fn(x) for x in bkpts_left]
    bkpts_right = [x for x in fn.end_points() if x > (1+f)/2]
    values_right = [fn(x) for x in bkpts_right]
    bkpts = bkpts_left + [f/2] + [f-x for x in bkpts_left[::-1]] \
            + [1+f-x for x in bkpts_right[-2::-1]] + [(1+f)/2] + bkpts_right
    values = values_left + [1/2] + [1-y for y in values_left[::-1]] \
             + [1-y for y in values_right[-2::-1]] + [1/2] + values_right
    return piecewise_function_from_breakpoints_and_values(bkpts, values)

def sym_2_slope_fill_in_given_q(pi_pwl, f, q, epsilon):
    """
    Subfunction of the procedure symmetric_2_slope_fill_in().
    """
    delta = find_delta(pi_pwl, f, q)
    if delta == 0:
        return None, None, None
    pi_comb = generate_pi_comb(pi_pwl, epsilon, delta, f=f)
    pi_fill_in = generate_pi_fill_in(pi_comb, q, f)
    pi_sym = generate_pi_sym(pi_fill_in)
    return pi_comb, pi_fill_in, pi_sym

def show_approximations(function, pi_pwl, pi_comb, pi_fill_in, pi_sym):
    """
    Subfunction of the procedure symmetric_2_slope_fill_in().
    """
    if pi_pwl == function:
        g = function.plot(color='black', legend_label='pi=pi_pwl', **ticks_keywords(function))
    else:
        g = function.plot(color='black', legend_label='pi', **ticks_keywords(function))
        g = plot_covered_intervals(function, [], uncovered_color='black',legend_label='pi')
        g += pi_pwl.plot(color='gray', legend_label='pi_pwl')
    if not pi_comb == pi_pwl:
        g += pi_comb.plot(color='blue', legend_label='pi_comb')
    g += pi_fill_in.plot(color='orange', legend_label='pi_fill_in')
    g += pi_sym.plot(color='red', legend_label='pi_sym')
    return g

def symmetric_2_slope_fill_in(function, epsilon, show_plots=False, f=None):
    r"""
    Given a continuous strong minimal `function` for the Gomory and Johnson infinite group problem with `f` in Q\Z, return an extreme 2-slope function pi_ext that approximates `function` with infinity norm distance less than epsilon.

    See Theorem 2 [dense-2-slope].

    See also: `symmetric_2_slope_fill_in_irrational`

    EXAMPLES::

        sage: logging.disable(logging.WARN)
        sage: function = piecewise_function_from_breakpoints_and_values([0,1/5,2/5,3/5,4/5,1],[0,1/2,1,1/2,1/2, 0])
        sage: extremality_test(function)
        False
        sage: epsilon = 1/10
        sage: pi_sym = symmetric_2_slope_fill_in(function, epsilon)
        sage: find_infinity_norm_distance(function, pi_sym) <= epsilon
        True
        sage: number_of_slopes(pi_sym)
        2
        sage: extremality_test(pi_sym)
        True

    Show plots::

        sage: pi_sym = symmetric_2_slope_fill_in(function, 1/8, True) #not tested
        sage: pi_sym = symmetric_2_slope_fill_in(function, 1/10, True) #not tested

    Reference:
        [dense-2-slope] A. Basu, R. Hildebrand, and M. Molinaro, Minimal cut-generating functions are nearly extreme, 2015, http://www.ams.jhu.edu/~abasu9/papers/dense-2-slope.pdf, to appear in Proceedings of IPCO 2016.
    """
    logging.disable(logging.INFO)
    if f is None:
        f = find_f(function)
    order, pi_pwl = generate_pi_pwl(function, epsilon/3, f=f)
    if is_odd(order) or is_odd(order*f):
        # make sure f/2 and (1+f)/2 are in 1/q*Z
        order = order * 2
    pi_fill_in = generate_pi_fill_in(pi_pwl, order, f)
    pi_sym = generate_pi_sym(pi_fill_in)
    if subadditivity_test(pi_sym) and (find_infinity_norm_distance(function, pi_sym) <= epsilon):
        if show_plots:
            show_approximations(function, pi_pwl, pi_pwl, pi_fill_in, pi_sym).show()
        #logging.disable(logging.NOTSET)
        return pi_sym
    epsilon_1 = find_infinity_norm_distance(function, pi_pwl)

    # estimate upper bound of q = p * order.
    delta = find_delta(pi_pwl, f, order)
    if delta == 0:
        delta = find_delta(pi_pwl, f, 2*order)
    pi_comb = generate_pi_comb(pi_pwl, (epsilon-epsilon_1)/2, delta, f=f)
    gamma = find_gamma(pi_comb)
    epsilon_2 = find_infinity_norm_distance(function, pi_comb)
    epsilon_3 = min(epsilon-epsilon_2, gamma/3)
    sp, sm = limiting_slopes(pi_comb)
    pmax = ceil(2 * max(sp, -sm) / order / epsilon_3)
    #i_comb, pi_fill_in, pi_sym = sym_2_slope_fill_in_given_q(pi_pwl, f, pmax*order, (epsilon-epsilon_1)/2)
    #assert ((subadditivity_test(pi_sym) is True) and (find_infinity_norm_distance(function, pi_sym) <= epsilon))
    #print pmax
    #show_approximations(function, pi_pwl, pi_comb, pi_fill_in, pi_sym).show()
    pmin = 1

    #binary search
    while pmin < pmax:
        ##print pmin, pmax
        p = floor(sqrt(pmin*pmax))
        q = p*order
        pi_comb_p, pi_fill_in_p, pi_sym_p = sym_2_slope_fill_in_given_q(pi_pwl, f, q,  (epsilon-epsilon_1)/2)
        if (pi_sym_p is not None) and (subadditivity_test(pi_sym_p) is True) and (find_infinity_norm_distance(function, pi_sym_p) <= epsilon):
            pmax = p
            pi_comb, pi_fill_in, pi_sym = pi_comb_p, pi_fill_in_p, pi_sym_p
        else:
            pmin = p+1
    ##print 'q = ', pmax, '*', order
    if show_plots:
        g = show_approximations(function, pi_pwl, pi_comb, pi_fill_in, pi_sym)
        show_plot(g, show_plots, tag='sym_2_slope_fill_in_diagram', object=function)
    return pi_sym

def symmetric_2_slope_fill_in_irrational(function, epsilon, show_plots=False, f=None):
    r"""
    Given a continuous piecewise linear strong minimal `function` for the Gomory and Johnson infinite
    group problem, return an extreme 2-slope function pi_ext that approximates `function` with infinity
    norm distance less than epsilon.

    This construction is a variant of Theorem 2 [dense-2-slope] (implemented in `symmetric_2_slope_fill_in`),
    proposed by Yuan Zhou (2015, unpublished):

    It turns out that if pi is piecewise linear, then in Theorem 2, b
    doesn't have to be a rational number. This is because when q is
    large enough (precisely, when 1/q <= delta/2 and max{s+, |s-|}/q
    <= epsilon/2, where s+ and s- are the most positive and the most
    negative slopes of pi_comb), doing a 2-slope fill-in on the
    pi_comb restricted to the grid 1/qZ will give a pi_fill_in that
    always has pi_fill_in(b)=1, even though b is irrational and thus
    is not in 1/qZ.  For the same reason, delta and other breakpoints
    of pi_comb in lemma 6 don't have to be rational numbers either. To
    ensure pi_sym is well defined, consider U=1/qZ \cup {b/2, (b+1)/2}
    when constructing pi_fill_in. The proof follows verbatim.

    EXAMPLES::

        sage: logging.disable(logging.WARN)
        sage: function = piecewise_function_from_breakpoints_and_values([0,2/5+1/sqrt(2)/10,3/5+1/sqrt(2)/10,4/5,1],[0,1,1/2,1/2,0])
        sage: minimality_test(function)
        True
        sage: epsilon = 1/10
        sage: pi_sym = symmetric_2_slope_fill_in_irrational(function, epsilon)
        sage: find_infinity_norm_distance(function, pi_sym) <= epsilon
        True
        sage: number_of_slopes(pi_sym)
        2
        sage: extremality_test(pi_sym)
        True

        sage: h = drlm_backward_3_slope(f=1/sqrt(61), bkpt=3/sqrt(61))
        sage: minimality_test(h)
        True
        sage: extremality_test(h)
        False
        sage: pi_sym = symmetric_2_slope_fill_in_irrational(h, 1/10)
        sage: find_infinity_norm_distance(h, pi_sym) <= 1/10
        True
        sage: number_of_slopes(pi_sym)
        2
        sage: extremality_test(pi_sym)
        True

    Show plots::

        sage: pi_sym = symmetric_2_slope_fill_in_irrational(function, 1/10, True) #not tested

    Reference:
        [dense-2-slope] A. Basu, R. Hildebrand, and M. Molinaro, Minimal cut-generating functions are nearly extreme, 2015, http://www.ams.jhu.edu/~abasu9/papers/dense-2-slope.pdf, to appear in Proceedings of IPCO 2016.

    """
    logging.disable(logging.INFO)
    if f is None:
        f = find_f(function)

    # estimate upper bound of q
    delta = min([f/2-1/1000, (1-f)/2-1/1000, function.end_points()[1], 1-function.end_points()[-2]])
    pi_comb = generate_pi_comb(function, epsilon/2, delta, f=f)
    gamma = min(delta_pi(pi_comb, x, y) for (x, y, z, _, _, _) in \
                itertools.chain(generate_type_1_vertices(pi_comb, operator.ge),\
                                generate_type_2_vertices(pi_comb, operator.ge))\
                if (delta <= x <= 1 - delta) and (delta <= y <= 1-delta) and \
                not (f-delta < z < f+delta) and not (1+f-delta < z < 1+f+delta))
    epsilon_2 = find_infinity_norm_distance(function, pi_comb)
    epsilon_3 = min(epsilon-epsilon_2, gamma/3)
    sp, sm = limiting_slopes(pi_comb)
    qmax = ceil(max(2 * max(sp, -sm) / epsilon_3, 2 / delta)) + 1
    qmin = ceil(1 / delta)

    #binary search
    while qmin < qmax:
        ##print qmin, qmax
        q = floor(sqrt(qmin*qmax))
        pi_fill_in_q = generate_pi_fill_in(pi_comb, q, f)
        pi_sym_q = generate_pi_sym(pi_fill_in_q)
        if (subadditivity_test(pi_sym_q) is True) and (find_infinity_norm_distance(function, pi_sym_q) <= epsilon):
            qmax = q
            pi_fill_in, pi_sym = pi_fill_in_q, pi_sym_q
        else:
            qmin = q+1
    ##print qmax
    if show_plots:
        g = show_approximations(function, function, pi_comb, pi_fill_in, pi_sym)
        show_plot(g, show_plots, tag='sym_2_slope_fill_in_diagram', object=function)
    return pi_sym<|MERGE_RESOLUTION|>--- conflicted
+++ resolved
@@ -337,8 +337,6 @@
         last_x = interval[1]
         last_y = fn(last_x)
     return FastPiecewise(pieces, merge=merge)
-<<<<<<< HEAD
-=======
 
 def two_slope_fill_in(function, order=None):
     """
@@ -363,7 +361,6 @@
         True
         sage: number_of_slopes(h_fill)
         2
->>>>>>> a4d21183
 
         sage: gmic() == two_slope_fill_in(gmic())
         True
