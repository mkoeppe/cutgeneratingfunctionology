--- conflicted
+++ resolved
@@ -432,10 +432,6 @@
 
 ### The sporadic extreme functions have been moved to 'extreme_functions_sporadic.sage'
 
-<<<<<<< HEAD
-=======
-
->>>>>>> 34b6943b
 ## Example functions that appear in the paper Equivariant perturbation V.
 
 def equiv5_random_discont_1():
