--- conflicted
+++ resolved
@@ -11,11 +11,8 @@
 import sage.rings.number_field.number_field_element
 from sage.rings.number_field.number_field_element import NumberFieldElement_absolute
 
-<<<<<<< HEAD
-=======
 from sage.structure.sage_object import op_EQ, op_NE, op_LE, op_GE, op_LT
 
->>>>>>> a4d21183
 class RealNumberFieldElement(NumberFieldElement_absolute):
 
     def embedded(self):
@@ -26,10 +23,6 @@
             self._embedded = e = embedding(self)
         return e
 
-<<<<<<< HEAD
-    def __cmp__(left, right):   # Before trac 17890, need to specialize this function.
-        if NumberFieldElement_absolute.__cmp__(left, right) == 0:
-=======
     ## def __cmp__(left, right):   # Before trac 17890, need to specialize this function.
     ##     #print "__cmp__", left, right
     ##     if NumberFieldElement_absolute.__cmp__(left, right) == 0:
@@ -42,22 +35,12 @@
     def _cmp_(left, right):    # After trac 17890, need to specialize this function.
         #print "_cmp_", left, right
         if NumberFieldElement_absolute._cmp_(left, right) == 0:
->>>>>>> a4d21183
             return 0
         result = cmp(left.embedded(), right.embedded())
         if result == 0:
             raise UnimplementedError, "Precision of real interval field not sufficient to continue"
         return result
 
-<<<<<<< HEAD
-    def _cmp_(left, right):    # After trac 17890, need to specialize this function.
-        if NumberFieldElement_absolute._cmp_(left, right) == 0:
-            return 0
-        result = cmp(left.embedded(), right.embedded())
-        if result == 0:
-            raise UnimplementedError, "Precision of real interval field not sufficient to continue"
-        return result
-=======
     def _richcmp_(left, right, op):    # In Sage 7.1, need to specialize this function.
         #print "_richcmp_", left, right, op
         if NumberFieldElement._richcmp_(left, right, op_EQ):
@@ -74,7 +57,6 @@
             return result < 0
         else:
             return result > 0
->>>>>>> a4d21183
     
     def __abs__(self):
         if self.sign() >= 0:
